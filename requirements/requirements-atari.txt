--- conflicted
+++ resolved
@@ -3,10 +3,14 @@
 -e .
 absl-py==1.4.0
     # via tensorboard
-ale-py==0.10.2
+ale-py==0.8.1
     # via cleanrl
 appdirs==1.4.4
     # via wandb
+autorom==0.4.2
+    # via cleanrl
+autorom-accept-rom-license==0.6.1
+    # via autorom
 cachetools==5.3.0
     # via google-auth
 certifi==2023.5.7
@@ -18,9 +22,14 @@
 charset-normalizer==3.1.0
     # via requests
 click==8.1.3
-    # via wandb
+    # via
+    #   autorom
+    #   autorom-accept-rom-license
+    #   wandb
 cloudpickle==2.2.1
-    # via gymnasium
+    # via
+    #   gym
+    #   gymnasium
 colorama==0.4.4
     # via
     #   click
@@ -43,8 +52,11 @@
     # via
     #   huggingface-hub
     #   torch
+    #   triton
     #   virtualenv
-fsspec==2025.5.1
+fsspec==2025.3.0 ; python_full_version < '3.9'
+    # via torch
+fsspec==2025.5.1 ; python_full_version >= '3.9'
     # via torch
 gitdb==4.0.10
     # via gitpython
@@ -58,10 +70,14 @@
     # via tensorboard
 grpcio==1.54.0
     # via tensorboard
-gymnasium==1.1.1 ; python_full_version < '3.10'
-    # via cleanrl
-gymnasium==1.2.0 ; python_full_version >= '3.10'
-    # via cleanrl
+gym==0.23.1
+    # via cleanrl
+gym-notices==0.0.8
+    # via gym
+gymnasium==0.29.1
+    # via
+    #   cleanrl
+    #   shimmy
 huggingface-hub==0.11.1
     # via cleanrl
 identify==2.5.24
@@ -75,8 +91,14 @@
 importlib-metadata==5.2.0 ; python_full_version < '3.10'
     # via
     #   ale-py
+    #   gym
     #   gymnasium
     #   markdown
+importlib-resources==5.12.0
+    # via
+    #   ale-py
+    #   autorom
+    #   autorom-accept-rom-license
 jinja2==3.1.2
     # via torch
 markdown==3.3.7
@@ -89,7 +111,9 @@
     # via cleanrl
 mpmath==1.3.0
     # via sympy
-networkx==3.2.1 ; python_full_version < '3.10'
+networkx==3.1 ; python_full_version < '3.9'
+    # via torch
+networkx==3.2.1 ; python_full_version == '3.9.*'
     # via torch
 networkx==3.4.2 ; python_full_version >= '3.10'
     # via torch
@@ -98,47 +122,18 @@
 numpy==1.24.4
     # via
     #   ale-py
+    #   gym
     #   gymnasium
     #   imageio
     #   moviepy
     #   opencv-python
-    #   tensorboard
-<<<<<<< HEAD
-nvidia-cublas-cu12==12.6.4.1 ; platform_machine == 'x86_64' and sys_platform == 'linux'
-=======
+    #   shimmy
+    #   tensorboard
 nvidia-cublas-cu12==12.1.3.1 ; platform_machine == 'x86_64' and sys_platform == 'linux'
->>>>>>> ba42e1ce
     # via
     #   nvidia-cudnn-cu12
     #   nvidia-cusolver-cu12
     #   torch
-<<<<<<< HEAD
-nvidia-cuda-cupti-cu12==12.6.80 ; platform_machine == 'x86_64' and sys_platform == 'linux'
-    # via torch
-nvidia-cuda-nvrtc-cu12==12.6.77 ; platform_machine == 'x86_64' and sys_platform == 'linux'
-    # via torch
-nvidia-cuda-runtime-cu12==12.6.77 ; platform_machine == 'x86_64' and sys_platform == 'linux'
-    # via torch
-nvidia-cudnn-cu12==9.5.1.17 ; platform_machine == 'x86_64' and sys_platform == 'linux'
-    # via torch
-nvidia-cufft-cu12==11.3.0.4 ; platform_machine == 'x86_64' and sys_platform == 'linux'
-    # via torch
-nvidia-cufile-cu12==1.11.1.6 ; platform_machine == 'x86_64' and sys_platform == 'linux'
-    # via torch
-nvidia-curand-cu12==10.3.7.77 ; platform_machine == 'x86_64' and sys_platform == 'linux'
-    # via torch
-nvidia-cusolver-cu12==11.7.1.2 ; platform_machine == 'x86_64' and sys_platform == 'linux'
-    # via torch
-nvidia-cusparse-cu12==12.5.4.2 ; platform_machine == 'x86_64' and sys_platform == 'linux'
-    # via
-    #   nvidia-cusolver-cu12
-    #   torch
-nvidia-cusparselt-cu12==0.6.3 ; platform_machine == 'x86_64' and sys_platform == 'linux'
-    # via torch
-nvidia-nccl-cu12==2.26.2 ; platform_machine == 'x86_64' and sys_platform == 'linux'
-    # via torch
-nvidia-nvjitlink-cu12==12.6.85 ; platform_machine == 'x86_64' and sys_platform == 'linux'
-=======
 nvidia-cuda-cupti-cu12==12.1.105 ; platform_machine == 'x86_64' and sys_platform == 'linux'
     # via torch
 nvidia-cuda-nvrtc-cu12==12.1.105 ; platform_machine == 'x86_64' and sys_platform == 'linux'
@@ -164,16 +159,10 @@
     #   nvidia-cusolver-cu12
     #   nvidia-cusparse-cu12
 nvidia-nvjitlink-cu12==12.6.85 ; python_full_version >= '3.9' and platform_machine == 'x86_64' and sys_platform == 'linux'
->>>>>>> ba42e1ce
     # via
     #   nvidia-cusolver-cu12
     #   nvidia-cusparse-cu12
-<<<<<<< HEAD
-    #   torch
-nvidia-nvtx-cu12==12.6.77 ; platform_machine == 'x86_64' and sys_platform == 'linux'
-=======
 nvidia-nvtx-cu12==12.1.105 ; platform_machine == 'x86_64' and sys_platform == 'linux'
->>>>>>> ba42e1ce
     # via torch
 oauthlib==3.2.2
     # via requests-oauthlib
@@ -213,6 +202,8 @@
     #   wandb
 requests==2.30.0
     # via
+    #   autorom
+    #   autorom-accept-rom-license
     #   huggingface-hub
     #   moviepy
     #   requests-oauthlib
@@ -234,12 +225,9 @@
     # via
     #   nodeenv
     #   tensorboard
-<<<<<<< HEAD
-    #   torch
-    #   triton
-=======
->>>>>>> ba42e1ce
-    #   wandb
+    #   wandb
+shimmy==1.1.0
+    # via cleanrl
 shtab==1.6.4
     # via tyro
 six==1.16.0
@@ -248,7 +236,9 @@
     #   google-auth
 smmap==5.0.0
     # via gitdb
-sympy==1.14.0
+sympy==1.12.1 ; python_full_version < '3.9'
+    # via torch
+sympy==1.14.0 ; python_full_version >= '3.9'
     # via torch
 tenacity==8.2.3
     # via cleanrl
@@ -258,22 +248,14 @@
     # via tensorboard
 tensorboard-plugin-wit==1.8.1
     # via tensorboard
-<<<<<<< HEAD
-torch==2.7.1
-=======
 torch==2.4.1
->>>>>>> ba42e1ce
     # via cleanrl
 tqdm==4.65.0
     # via
+    #   autorom
     #   huggingface-hub
     #   moviepy
     #   proglog
-<<<<<<< HEAD
-triton==3.3.1 ; platform_machine == 'x86_64' and sys_platform == 'linux'
-    # via torch
-typing-extensions==4.14.1
-=======
 triton==3.0.0 ; platform_machine == 'x86_64' and sys_platform == 'linux'
     # via torch
 typing-extensions==4.13.2 ; python_full_version < '3.9'
@@ -285,7 +267,6 @@
     #   tyro
     #   wandb
 typing-extensions==4.14.1 ; python_full_version >= '3.9'
->>>>>>> ba42e1ce
     # via
     #   ale-py
     #   gymnasium
@@ -309,4 +290,6 @@
 wheel==0.40.0
     # via tensorboard
 zipp==3.15.0 ; python_full_version < '3.10'
-    # via importlib-metadata+    # via
+    #   importlib-metadata
+    #   importlib-resources