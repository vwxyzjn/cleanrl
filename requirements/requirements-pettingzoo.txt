# This file was autogenerated by uv via the following command:
#    uv export --no-hashes --output-file requirements/requirements-pettingzoo.txt --extra pettingzoo
-e .
absl-py==1.4.0
    # via tensorboard
appdirs==1.4.4
    # via wandb
cachetools==5.3.0
    # via google-auth
certifi==2023.5.7
    # via
    #   requests
    #   sentry-sdk
cfgv==3.3.1
    # via pre-commit
charset-normalizer==3.1.0
    # via requests
click==8.1.3
    # via wandb
cloudpickle==2.2.1
    # via
    #   gym
    #   gymnasium
colorama==0.4.4
    # via
    #   click
    #   rich
    #   tqdm
    #   tyro
commonmark==0.9.1
    # via rich
decorator==4.4.2
    # via moviepy
distlib==0.3.6
    # via virtualenv
docker-pycreds==0.4.0
    # via wandb
docstring-parser==0.15
    # via tyro
farama-notifications==0.0.4
    # via gymnasium
filelock==3.12.0
    # via
    #   huggingface-hub
    #   torch
    #   virtualenv
fsspec==2025.5.1
    # via torch
gitdb==4.0.10
    # via gitpython
gitpython==3.1.31
    # via wandb
google-auth==2.18.0
    # via
    #   google-auth-oauthlib
    #   tensorboard
google-auth-oauthlib==0.4.6
    # via tensorboard
grpcio==1.54.0
    # via tensorboard
gym==0.23.1
    # via
    #   pettingzoo
    #   supersuit
gym-notices==0.0.8
    # via gym
gymnasium==1.1.1 ; python_full_version < '3.10'
    # via cleanrl
gymnasium==1.2.0 ; python_full_version >= '3.10'
    # via cleanrl
huggingface-hub==0.11.1
    # via cleanrl
identify==2.5.24
    # via pre-commit
idna==3.4
    # via requests
imageio==2.28.1
    # via moviepy
imageio-ffmpeg==0.3.0
    # via moviepy
importlib-metadata==5.2.0 ; python_full_version < '3.10'
    # via
    #   gym
    #   gymnasium
    #   markdown
jinja2==3.1.2
    # via torch
markdown==3.3.7
    # via tensorboard
markupsafe==2.1.2
    # via
    #   jinja2
    #   werkzeug
moviepy==1.0.3
    # via cleanrl
mpmath==1.3.0
    # via sympy
multi-agent-ale-py==0.1.11
    # via cleanrl
networkx==3.2.1 ; python_full_version < '3.10'
    # via torch
networkx==3.4.2 ; python_full_version >= '3.10'
    # via torch
nodeenv==1.7.0
    # via pre-commit
numpy==1.24.4
    # via
    #   gym
    #   gymnasium
    #   imageio
    #   moviepy
    #   multi-agent-ale-py
    #   pettingzoo
    #   tensorboard
    #   tinyscaler
<<<<<<< HEAD
nvidia-cublas-cu12==12.6.4.1 ; platform_machine == 'x86_64' and sys_platform == 'linux'
=======
nvidia-cublas-cu12==12.1.3.1 ; platform_machine == 'x86_64' and sys_platform == 'linux'
>>>>>>> ba42e1ce
    # via
    #   nvidia-cudnn-cu12
    #   nvidia-cusolver-cu12
    #   torch
<<<<<<< HEAD
nvidia-cuda-cupti-cu12==12.6.80 ; platform_machine == 'x86_64' and sys_platform == 'linux'
    # via torch
nvidia-cuda-nvrtc-cu12==12.6.77 ; platform_machine == 'x86_64' and sys_platform == 'linux'
    # via torch
nvidia-cuda-runtime-cu12==12.6.77 ; platform_machine == 'x86_64' and sys_platform == 'linux'
    # via torch
nvidia-cudnn-cu12==9.5.1.17 ; platform_machine == 'x86_64' and sys_platform == 'linux'
    # via torch
nvidia-cufft-cu12==11.3.0.4 ; platform_machine == 'x86_64' and sys_platform == 'linux'
    # via torch
nvidia-cufile-cu12==1.11.1.6 ; platform_machine == 'x86_64' and sys_platform == 'linux'
    # via torch
nvidia-curand-cu12==10.3.7.77 ; platform_machine == 'x86_64' and sys_platform == 'linux'
    # via torch
nvidia-cusolver-cu12==11.7.1.2 ; platform_machine == 'x86_64' and sys_platform == 'linux'
    # via torch
nvidia-cusparse-cu12==12.5.4.2 ; platform_machine == 'x86_64' and sys_platform == 'linux'
    # via
    #   nvidia-cusolver-cu12
    #   torch
nvidia-cusparselt-cu12==0.6.3 ; platform_machine == 'x86_64' and sys_platform == 'linux'
    # via torch
nvidia-nccl-cu12==2.26.2 ; platform_machine == 'x86_64' and sys_platform == 'linux'
=======
nvidia-cuda-cupti-cu12==12.1.105 ; platform_machine == 'x86_64' and sys_platform == 'linux'
    # via torch
nvidia-cuda-nvrtc-cu12==12.1.105 ; platform_machine == 'x86_64' and sys_platform == 'linux'
    # via torch
nvidia-cuda-runtime-cu12==12.1.105 ; platform_machine == 'x86_64' and sys_platform == 'linux'
    # via torch
nvidia-cudnn-cu12==9.1.0.70 ; platform_machine == 'x86_64' and sys_platform == 'linux'
    # via torch
nvidia-cufft-cu12==11.0.2.54 ; platform_machine == 'x86_64' and sys_platform == 'linux'
    # via torch
nvidia-curand-cu12==10.3.2.106 ; platform_machine == 'x86_64' and sys_platform == 'linux'
    # via torch
nvidia-cusolver-cu12==11.4.5.107 ; platform_machine == 'x86_64' and sys_platform == 'linux'
    # via torch
nvidia-cusparse-cu12==12.1.0.106 ; platform_machine == 'x86_64' and sys_platform == 'linux'
    # via
    #   nvidia-cusolver-cu12
    #   torch
nvidia-nccl-cu12==2.20.5 ; platform_machine == 'x86_64' and sys_platform == 'linux'
>>>>>>> ba42e1ce
    # via torch
nvidia-nvjitlink-cu12==12.6.85 ; platform_machine == 'x86_64' and sys_platform == 'linux'
    # via
    #   nvidia-cusolver-cu12
    #   nvidia-cusparse-cu12
<<<<<<< HEAD
    #   torch
nvidia-nvtx-cu12==12.6.77 ; platform_machine == 'x86_64' and sys_platform == 'linux'
=======
nvidia-nvjitlink-cu12==12.6.85 ; python_full_version >= '3.9' and platform_machine == 'x86_64' and sys_platform == 'linux'
    # via
    #   nvidia-cusolver-cu12
    #   nvidia-cusparse-cu12
nvidia-nvtx-cu12==12.1.105 ; platform_machine == 'x86_64' and sys_platform == 'linux'
>>>>>>> ba42e1ce
    # via torch
oauthlib==3.2.2
    # via requests-oauthlib
packaging==23.1
    # via huggingface-hub
pathtools==0.1.2
    # via wandb
pettingzoo==1.18.1
    # via
    #   cleanrl
    #   supersuit
pillow==9.5.0
    # via imageio
platformdirs==3.5.0
    # via virtualenv
pre-commit==2.21.0
proglog==0.1.10
    # via moviepy
protobuf==3.20.3
    # via
    #   tensorboard
    #   wandb
psutil==5.9.5
    # via wandb
pyasn1==0.5.0
    # via
    #   pyasn1-modules
    #   rsa
pyasn1-modules==0.3.0
    # via google-auth
pygame==2.1.0
    # via cleanrl
pygments==2.15.1
    # via rich
pyyaml==6.0.1
    # via
    #   huggingface-hub
    #   pre-commit
    #   wandb
requests==2.30.0
    # via
    #   huggingface-hub
    #   moviepy
    #   requests-oauthlib
    #   tensorboard
    #   wandb
requests-oauthlib==1.3.1
    # via google-auth-oauthlib
rich==11.2.0
    # via
    #   cleanrl
    #   tyro
rsa==4.7.2
    # via google-auth
sentry-sdk==1.22.2
    # via wandb
setproctitle==1.3.2
    # via wandb
setuptools==67.7.2
    # via
    #   nodeenv
    #   tensorboard
<<<<<<< HEAD
    #   torch
    #   triton
=======
>>>>>>> ba42e1ce
    #   wandb
shtab==1.6.4
    # via tyro
six==1.16.0
    # via
    #   docker-pycreds
    #   google-auth
smmap==5.0.0
    # via gitdb
supersuit==3.4.0
    # via cleanrl
sympy==1.14.0
    # via torch
tenacity==8.2.3
    # via cleanrl
tensorboard==2.11.2
    # via cleanrl
tensorboard-data-server==0.6.1
    # via tensorboard
tensorboard-plugin-wit==1.8.1
    # via tensorboard
tinyscaler==1.2.5
    # via supersuit
<<<<<<< HEAD
torch==2.7.1
=======
torch==2.4.1
>>>>>>> ba42e1ce
    # via cleanrl
tqdm==4.65.0
    # via
    #   huggingface-hub
    #   moviepy
    #   proglog
<<<<<<< HEAD
triton==3.3.1 ; platform_machine == 'x86_64' and sys_platform == 'linux'
=======
triton==3.0.0 ; platform_machine == 'x86_64' and sys_platform == 'linux'
>>>>>>> ba42e1ce
    # via torch
typing-extensions==4.14.1
    # via
    #   gymnasium
    #   huggingface-hub
    #   torch
    #   tyro
    #   wandb
tyro==0.5.10
    # via cleanrl
urllib3==1.26.15
    # via
    #   google-auth
    #   requests
    #   sentry-sdk
virtualenv==20.21.0
    # via pre-commit
wandb==0.13.11
    # via cleanrl
werkzeug==2.2.3
    # via tensorboard
wheel==0.40.0
    # via tensorboard
zipp==3.15.0 ; python_full_version < '3.10'
    # via importlib-metadata<|MERGE_RESOLUTION|>--- conflicted
+++ resolved
@@ -43,8 +43,11 @@
     # via
     #   huggingface-hub
     #   torch
+    #   triton
     #   virtualenv
-fsspec==2025.5.1
+fsspec==2025.3.0 ; python_full_version < '3.9'
+    # via torch
+fsspec==2025.5.1 ; python_full_version >= '3.9'
     # via torch
 gitdb==4.0.10
     # via gitpython
@@ -60,13 +63,12 @@
     # via tensorboard
 gym==0.23.1
     # via
+    #   cleanrl
     #   pettingzoo
     #   supersuit
 gym-notices==0.0.8
     # via gym
-gymnasium==1.1.1 ; python_full_version < '3.10'
-    # via cleanrl
-gymnasium==1.2.0 ; python_full_version >= '3.10'
+gymnasium==0.29.1
     # via cleanrl
 huggingface-hub==0.11.1
     # via cleanrl
@@ -97,7 +99,9 @@
     # via sympy
 multi-agent-ale-py==0.1.11
     # via cleanrl
-networkx==3.2.1 ; python_full_version < '3.10'
+networkx==3.1 ; python_full_version < '3.9'
+    # via torch
+networkx==3.2.1 ; python_full_version == '3.9.*'
     # via torch
 networkx==3.4.2 ; python_full_version >= '3.10'
     # via torch
@@ -113,40 +117,11 @@
     #   pettingzoo
     #   tensorboard
     #   tinyscaler
-<<<<<<< HEAD
-nvidia-cublas-cu12==12.6.4.1 ; platform_machine == 'x86_64' and sys_platform == 'linux'
-=======
 nvidia-cublas-cu12==12.1.3.1 ; platform_machine == 'x86_64' and sys_platform == 'linux'
->>>>>>> ba42e1ce
     # via
     #   nvidia-cudnn-cu12
     #   nvidia-cusolver-cu12
     #   torch
-<<<<<<< HEAD
-nvidia-cuda-cupti-cu12==12.6.80 ; platform_machine == 'x86_64' and sys_platform == 'linux'
-    # via torch
-nvidia-cuda-nvrtc-cu12==12.6.77 ; platform_machine == 'x86_64' and sys_platform == 'linux'
-    # via torch
-nvidia-cuda-runtime-cu12==12.6.77 ; platform_machine == 'x86_64' and sys_platform == 'linux'
-    # via torch
-nvidia-cudnn-cu12==9.5.1.17 ; platform_machine == 'x86_64' and sys_platform == 'linux'
-    # via torch
-nvidia-cufft-cu12==11.3.0.4 ; platform_machine == 'x86_64' and sys_platform == 'linux'
-    # via torch
-nvidia-cufile-cu12==1.11.1.6 ; platform_machine == 'x86_64' and sys_platform == 'linux'
-    # via torch
-nvidia-curand-cu12==10.3.7.77 ; platform_machine == 'x86_64' and sys_platform == 'linux'
-    # via torch
-nvidia-cusolver-cu12==11.7.1.2 ; platform_machine == 'x86_64' and sys_platform == 'linux'
-    # via torch
-nvidia-cusparse-cu12==12.5.4.2 ; platform_machine == 'x86_64' and sys_platform == 'linux'
-    # via
-    #   nvidia-cusolver-cu12
-    #   torch
-nvidia-cusparselt-cu12==0.6.3 ; platform_machine == 'x86_64' and sys_platform == 'linux'
-    # via torch
-nvidia-nccl-cu12==2.26.2 ; platform_machine == 'x86_64' and sys_platform == 'linux'
-=======
 nvidia-cuda-cupti-cu12==12.1.105 ; platform_machine == 'x86_64' and sys_platform == 'linux'
     # via torch
 nvidia-cuda-nvrtc-cu12==12.1.105 ; platform_machine == 'x86_64' and sys_platform == 'linux'
@@ -166,22 +141,16 @@
     #   nvidia-cusolver-cu12
     #   torch
 nvidia-nccl-cu12==2.20.5 ; platform_machine == 'x86_64' and sys_platform == 'linux'
->>>>>>> ba42e1ce
-    # via torch
-nvidia-nvjitlink-cu12==12.6.85 ; platform_machine == 'x86_64' and sys_platform == 'linux'
+    # via torch
+nvidia-nvjitlink-cu12==12.4.127 ; python_full_version < '3.9' and platform_machine == 'x86_64' and sys_platform == 'linux'
     # via
     #   nvidia-cusolver-cu12
     #   nvidia-cusparse-cu12
-<<<<<<< HEAD
-    #   torch
-nvidia-nvtx-cu12==12.6.77 ; platform_machine == 'x86_64' and sys_platform == 'linux'
-=======
 nvidia-nvjitlink-cu12==12.6.85 ; python_full_version >= '3.9' and platform_machine == 'x86_64' and sys_platform == 'linux'
     # via
     #   nvidia-cusolver-cu12
     #   nvidia-cusparse-cu12
 nvidia-nvtx-cu12==12.1.105 ; platform_machine == 'x86_64' and sys_platform == 'linux'
->>>>>>> ba42e1ce
     # via torch
 oauthlib==3.2.2
     # via requests-oauthlib
@@ -244,11 +213,6 @@
     # via
     #   nodeenv
     #   tensorboard
-<<<<<<< HEAD
-    #   torch
-    #   triton
-=======
->>>>>>> ba42e1ce
     #   wandb
 shtab==1.6.4
     # via tyro
@@ -260,7 +224,9 @@
     # via gitdb
 supersuit==3.4.0
     # via cleanrl
-sympy==1.14.0
+sympy==1.12.1 ; python_full_version < '3.9'
+    # via torch
+sympy==1.14.0 ; python_full_version >= '3.9'
     # via torch
 tenacity==8.2.3
     # via cleanrl
@@ -272,24 +238,23 @@
     # via tensorboard
 tinyscaler==1.2.5
     # via supersuit
-<<<<<<< HEAD
-torch==2.7.1
-=======
 torch==2.4.1
->>>>>>> ba42e1ce
     # via cleanrl
 tqdm==4.65.0
     # via
     #   huggingface-hub
     #   moviepy
     #   proglog
-<<<<<<< HEAD
-triton==3.3.1 ; platform_machine == 'x86_64' and sys_platform == 'linux'
-=======
 triton==3.0.0 ; platform_machine == 'x86_64' and sys_platform == 'linux'
->>>>>>> ba42e1ce
-    # via torch
-typing-extensions==4.14.1
+    # via torch
+typing-extensions==4.13.2 ; python_full_version < '3.9'
+    # via
+    #   gymnasium
+    #   huggingface-hub
+    #   torch
+    #   tyro
+    #   wandb
+typing-extensions==4.14.1 ; python_full_version >= '3.9'
     # via
     #   gymnasium
     #   huggingface-hub
