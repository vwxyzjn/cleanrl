absl-py==1.4.0 ; python_full_version >= "3.7.1" and python_version < "3.11"
appdirs==1.4.4 ; python_full_version >= "3.7.1" and python_version < "3.11"
bitmath==1.3.3.1 ; python_full_version >= "3.7.1" and python_version < "3.11"
cachetools==5.3.0 ; python_full_version >= "3.7.1" and python_version < "3.11"
certifi==2023.5.7 ; python_full_version >= "3.7.1" and python_version < "3.11"
chardet==4.0.0 ; python_full_version >= "3.7.1" and python_version < "3.11"
charset-normalizer==3.1.0 ; python_full_version >= "3.7.1" and python_version < "3.11"
click==8.1.3 ; python_full_version >= "3.7.1" and python_version < "3.11"
cloudpickle==2.2.1 ; python_full_version >= "3.7.1" and python_version < "3.11"
colorama==0.4.4 ; python_full_version >= "3.7.1" and python_version < "3.11" and platform_system == "Windows"
cycler==0.11.0 ; python_full_version >= "3.7.1" and python_version < "3.11"
decorator==4.4.2 ; python_full_version >= "3.7.1" and python_version < "3.11"
dill==0.3.6 ; python_full_version >= "3.7.1" and python_version < "3.11"
dm-env==1.6 ; python_full_version >= "3.7.1" and python_version < "3.11"
dm-tree==0.1.8 ; python_full_version >= "3.7.1" and python_version < "3.11"
docker-pycreds==0.4.0 ; python_full_version >= "3.7.1" and python_version < "3.11"
enum-tools==0.9.0.post1 ; python_full_version >= "3.7.1" and python_version < "3.11"
envpool==0.6.6 ; python_full_version >= "3.7.1" and python_version < "3.11"
farama-notifications==0.0.4 ; python_full_version >= "3.7.1" and python_version < "3.11"
filelock==3.12.0 ; python_full_version >= "3.7.1" and python_version < "3.11"
fonttools==4.38.0 ; python_full_version >= "3.7.1" and python_version < "3.11"
gitdb==4.0.10 ; python_full_version >= "3.7.1" and python_version < "3.11"
gitpython==3.1.31 ; python_full_version >= "3.7.1" and python_version < "3.11"
google-auth-oauthlib==0.4.6 ; python_full_version >= "3.7.1" and python_version < "3.11"
google-auth==2.18.0 ; python_full_version >= "3.7.1" and python_version < "3.11"
graphviz==0.20.1 ; python_full_version >= "3.7.1" and python_version < "3.11"
grpcio==1.54.0 ; python_full_version >= "3.7.1" and python_version < "3.11"
gym-notices==0.0.8 ; python_full_version >= "3.7.1" and python_version < "3.11"
gym==0.23.1 ; python_full_version >= "3.7.1" and python_version < "3.11"
gymnasium==0.28.1 ; python_full_version >= "3.7.1" and python_version < "3.11"
hbutils==0.8.6 ; python_full_version >= "3.7.1" and python_version < "3.11"
huggingface-hub==0.11.1 ; python_full_version >= "3.7.1" and python_version < "3.11"
idna==3.4 ; python_full_version >= "3.7.1" and python_version < "3.11"
imageio-ffmpeg==0.3.0 ; python_full_version >= "3.7.1" and python_version < "3.11"
imageio==2.28.1 ; python_full_version >= "3.7.1" and python_version < "3.11"
importlib-metadata==5.2.0 ; python_full_version >= "3.7.1" and python_version < "3.10"
jax-jumpy==1.0.0 ; python_full_version >= "3.7.1" and python_version < "3.11"
kiwisolver==1.4.4 ; python_full_version >= "3.7.1" and python_version < "3.11"
markdown==3.3.7 ; python_full_version >= "3.7.1" and python_version < "3.11"
markupsafe==2.1.2 ; python_full_version >= "3.7.1" and python_version < "3.11"
matplotlib==3.5.3 ; python_full_version >= "3.7.1" and python_version < "3.11"
moviepy==1.0.3 ; python_full_version >= "3.7.1" and python_version < "3.11"
<<<<<<< HEAD
numpy==1.21.6 ; python_version < "3.11" and python_full_version >= "3.7.1"
=======
numpy==1.21.6 ; python_full_version >= "3.7.1" and python_version < "3.11"
>>>>>>> 5e49edd5
oauthlib==3.2.2 ; python_full_version >= "3.7.1" and python_version < "3.11"
packaging==23.1 ; python_full_version >= "3.7.1" and python_version < "3.11"
pandas==1.3.5 ; python_full_version >= "3.7.1" and python_version < "3.11"
pathtools==0.1.2 ; python_full_version >= "3.7.1" and python_version < "3.11"
pillow==9.5.0 ; python_full_version >= "3.7.1" and python_version < "3.11"
proglog==0.1.10 ; python_full_version >= "3.7.1" and python_version < "3.11"
protobuf==3.20.3 ; python_version < "3.11" and python_full_version >= "3.7.1"
psutil==5.9.5 ; python_full_version >= "3.7.1" and python_version < "3.11"
pyasn1-modules==0.3.0 ; python_full_version >= "3.7.1" and python_version < "3.11"
pyasn1==0.5.0 ; python_full_version >= "3.7.1" and python_version < "3.11"
pygame==2.1.0 ; python_full_version >= "3.7.1" and python_version < "3.11"
pygments==2.15.1 ; python_full_version >= "3.7.1" and python_version < "3.11"
pyparsing==3.0.9 ; python_full_version >= "3.7.1" and python_version < "3.11"
python-dateutil==2.8.2 ; python_full_version >= "3.7.1" and python_version < "3.11"
pytimeparse==1.1.8 ; python_full_version >= "3.7.1" and python_version < "3.11"
pytz==2023.3 ; python_full_version >= "3.7.1" and python_version < "3.11"
pyyaml==5.4.1 ; python_full_version >= "3.7.1" and python_version < "3.11"
requests-oauthlib==1.3.1 ; python_full_version >= "3.7.1" and python_version < "3.11"
requests==2.30.0 ; python_full_version >= "3.7.1" and python_version < "3.11"
rsa==4.7.2 ; python_full_version >= "3.7.1" and python_version < "3.11"
sentry-sdk==1.22.2 ; python_full_version >= "3.7.1" and python_version < "3.11"
setproctitle==1.3.2 ; python_full_version >= "3.7.1" and python_version < "3.11"
setuptools==67.7.2 ; python_full_version >= "3.7.1" and python_version < "3.11"
six==1.16.0 ; python_full_version >= "3.7.1" and python_version < "3.11"
smmap==5.0.0 ; python_full_version >= "3.7.1" and python_version < "3.11"
stable-baselines3==1.2.0 ; python_full_version >= "3.7.1" and python_version < "3.11"
tensorboard-data-server==0.6.1 ; python_full_version >= "3.7.1" and python_version < "3.11"
tensorboard-plugin-wit==1.8.1 ; python_full_version >= "3.7.1" and python_version < "3.11"
tensorboard==2.11.2 ; python_full_version >= "3.7.1" and python_version < "3.11"
torch==1.12.1 ; python_full_version >= "3.7.1" and python_version < "3.11"
tqdm==4.65.0 ; python_full_version >= "3.7.1" and python_version < "3.11"
treevalue==1.4.10 ; python_full_version >= "3.7.1" and python_version < "3.11"
types-protobuf==4.23.0.1 ; python_full_version >= "3.7.1" and python_version < "3.11"
typing-extensions==4.5.0 ; python_full_version >= "3.7.1" and python_version < "3.11"
urllib3==1.26.15 ; python_full_version >= "3.7.1" and python_version < "3.11"
wandb==0.13.11 ; python_full_version >= "3.7.1" and python_version < "3.11"
werkzeug==2.2.3 ; python_full_version >= "3.7.1" and python_version < "3.11"
wheel==0.40.0 ; python_full_version >= "3.7.1" and python_version < "3.11"
zipp==3.15.0 ; python_full_version >= "3.7.1" and python_version < "3.10"<|MERGE_RESOLUTION|>--- conflicted
+++ resolved
@@ -40,11 +40,7 @@
 markupsafe==2.1.2 ; python_full_version >= "3.7.1" and python_version < "3.11"
 matplotlib==3.5.3 ; python_full_version >= "3.7.1" and python_version < "3.11"
 moviepy==1.0.3 ; python_full_version >= "3.7.1" and python_version < "3.11"
-<<<<<<< HEAD
-numpy==1.21.6 ; python_version < "3.11" and python_full_version >= "3.7.1"
-=======
 numpy==1.21.6 ; python_full_version >= "3.7.1" and python_version < "3.11"
->>>>>>> 5e49edd5
 oauthlib==3.2.2 ; python_full_version >= "3.7.1" and python_version < "3.11"
 packaging==23.1 ; python_full_version >= "3.7.1" and python_version < "3.11"
 pandas==1.3.5 ; python_full_version >= "3.7.1" and python_version < "3.11"
