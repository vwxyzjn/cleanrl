import argparse
import os
import random
import time
from distutils.util import strtobool

import gym
import numpy as np
import pybullet_envs  # noqa
import torch
import torch.nn as nn
import torch.optim as optim
from torch.distributions.normal import Normal
from torch.utils.tensorboard import SummaryWriter


def parse_args():
    # fmt: off
    parser = argparse.ArgumentParser()
    parser.add_argument("--exp-name", type=str, default=os.path.basename(__file__).rstrip(".py"),
        help="the name of this experiment")
    parser.add_argument("--seed", type=int, default=1,
        help="seed of the experiment")
    parser.add_argument("--torch-deterministic", type=lambda x: bool(strtobool(x)), default=True, nargs="?", const=True,
        help="if toggled, `torch.backends.cudnn.deterministic=False`")
    parser.add_argument("--cuda", type=lambda x: bool(strtobool(x)), default=True, nargs="?", const=True,
        help="if toggled, cuda will be enabled by default")
    parser.add_argument("--track", type=lambda x: bool(strtobool(x)), default=False, nargs="?", const=True,
        help="if toggled, this experiment will be tracked with Weights and Biases")
    parser.add_argument("--wandb-project-name", type=str, default="cleanRL",
        help="the wandb's project name")
    parser.add_argument("--wandb-entity", type=str, default=None,
        help="the entity (team) of wandb's project")
    parser.add_argument("--capture-video", type=lambda x: bool(strtobool(x)), default=False, nargs="?", const=True,
        help="weather to capture videos of the agent performances (check out `videos` folder)")

    # Algorithm specific arguments
    parser.add_argument("--env-id", type=str, default="HalfCheetahBulletEnv-v0",
        help="the id of the environment")
    parser.add_argument("--total-timesteps", type=int, default=1_000_000,
        help="total timesteps of the experiments")
    parser.add_argument("--learning-rate", type=float, default=3e-4,
        help="the learning rate of the optimizer")
    parser.add_argument("--num-envs", type=int, default=1,
        help="the number of parallel game environments")
    parser.add_argument("--num-steps", type=int, default=2048,
        help="the number of steps to run in each environment per policy rollout")
    parser.add_argument("--anneal-lr", type=lambda x: bool(strtobool(x)), default=False, nargs="?", const=True,
        help="Toggle learning rate annealing for policy and value networks")
    parser.add_argument("--hidden-dim", type=float, default=64,
        help="Actor & Critic networks hidden dimension")
    parser.add_argument("--gae-lambda", type=float, default=0.95,
        help="the lambda for the general advantage estimation")
    parser.add_argument("--num-minibatches", type=int, default=32,
        help="the number of mini-batches")
    parser.add_argument("--update-epochs", type=int, default=10,
        help="the K epochs to update the policy")
    parser.add_argument("--norm-adv", type=lambda x: bool(strtobool(x)), default=True, nargs="?", const=True,
        help="Toggles advantages normalization")
    parser.add_argument("--clip-coef", type=float, default=0.2,
        help="the surrogate clipping coefficient")
    parser.add_argument("--ent-coef", type=float, default=0.0,
        help="coefficient of the entropy")
    parser.add_argument("--vf-coef", type=float, default=0.5,
        help="coefficient of the value function")
    parser.add_argument("--max-grad-norm", type=float, default=1.0,
        help="the maximum norm for the gradient clipping")
    parser.add_argument("--target-kl", type=float, default=None,
        help="the target KL divergence threshold")

    # APO specific arguments
    parser.add_argument("--tau", type=float, default=0.1,
        help="TODO")
    parser.add_argument("--value-constraint", type=float, default=1.0,
        help="TODO")
    args = parser.parse_args()
    args.batch_size = int(args.num_envs * args.num_steps)
    args.minibatch_size = int(args.batch_size // args.num_minibatches)
    # fmt: on
    return args


def make_env(env_id, seed, idx, capture_video, run_name):
    def thunk():
        env = gym.make(env_id)
        env = gym.wrappers.RecordEpisodeStatistics(env)
        if capture_video and idx == 0:
            env = gym.wrappers.RecordVideo(env, f"videos/{run_name}")
        env = gym.wrappers.ClipAction(env)
        env = gym.wrappers.NormalizeObservation(env)
        # env = gym.wrappers.TransformObservation(env, lambda obs: np.clip(obs, -10, 10))
        # IMPORTANT: in average reward setting gamma is always 1.0
        env = gym.wrappers.NormalizeReward(env, gamma=1.0)
        env = gym.wrappers.TransformReward(env, lambda reward: np.clip(reward, -10, 10))
        env.seed(seed)
        env.action_space.seed(seed)
        env.observation_space.seed(seed)
        return env

    return thunk


def layer_init(layer, std=np.sqrt(2), bias_const=0.0):
    torch.nn.init.orthogonal_(layer.weight, std)
    torch.nn.init.constant_(layer.bias, bias_const)
    return layer


class Agent(nn.Module):
    def __init__(self, envs, hidden_dim=64):
        super().__init__()
        self.critic = nn.Sequential(
            layer_init(nn.Linear(np.array(envs.single_observation_space.shape).prod(), hidden_dim)),
            nn.Tanh(),
            layer_init(nn.Linear(hidden_dim, hidden_dim)),
            nn.Tanh(),
            layer_init(nn.Linear(hidden_dim, 1), std=1.0),
        )
        self.actor_mean = nn.Sequential(
            layer_init(nn.Linear(np.array(envs.single_observation_space.shape).prod(), hidden_dim)),
            nn.Tanh(),
            layer_init(nn.Linear(hidden_dim, hidden_dim)),
            nn.Tanh(),
            layer_init(nn.Linear(hidden_dim, np.prod(envs.single_action_space.shape)), std=0.01),
        )
        self.actor_logstd = nn.Parameter(torch.zeros(1, np.prod(envs.single_action_space.shape)))

    def get_value(self, x):
        return self.critic(x)

    def get_action_and_value(self, x, action=None):
        action_mean = self.actor_mean(x)
        probs = Normal(action_mean, self.actor_logstd.exp())
        if action is None:
            action = probs.sample()
        return action, probs.log_prob(action).sum(1), probs.entropy().sum(1), self.critic(x)


if __name__ == "__main__":
    args = parse_args()
    run_name = f"{args.env_id}__{args.exp_name}__{args.seed}__{int(time.time())}"
    if args.track:
        import wandb

        wandb.init(
            project=args.wandb_project_name,
            entity=args.wandb_entity,
            sync_tensorboard=True,
            config=vars(args),
            name=run_name,
            monitor_gym=True,
            save_code=True,
        )
    writer = SummaryWriter(f"runs/{run_name}")
    writer.add_text(
        "hyperparameters",
        "|param|value|\n|-|-|\n%s" % ("\n".join([f"|{key}|{value}|" for key, value in vars(args).items()])),
    )

    # TRY NOT TO MODIFY: seeding
    random.seed(args.seed)
    np.random.seed(args.seed)
    torch.manual_seed(args.seed)
    torch.backends.cudnn.deterministic = args.torch_deterministic

    device = torch.device("cuda" if torch.cuda.is_available() and args.cuda else "cpu")

    # env setup
    envs = gym.vector.SyncVectorEnv(
        [make_env(args.env_id, args.seed + i, i, args.capture_video, run_name) for i in range(args.num_envs)]
    )
    assert isinstance(envs.single_action_space, gym.spaces.Box), "only continuous action space is supported"

    # total number of updates for ALGO
    num_updates = args.total_timesteps // args.batch_size

    agent = Agent(envs, hidden_dim=args.hidden_dim).to(device)
    optimizer = optim.Adam(agent.parameters(), lr=args.learning_rate, eps=1e-5)

    # ALGO Logic: Storage setup
    obs = torch.zeros((args.num_steps, args.num_envs) + envs.single_observation_space.shape).to(device)
    actions = torch.zeros((args.num_steps, args.num_envs) + envs.single_action_space.shape).to(device)
    logprobs = torch.zeros((args.num_steps, args.num_envs)).to(device)
    rewards = torch.zeros((args.num_steps, args.num_envs)).to(device)
    dones = torch.zeros((args.num_steps, args.num_envs)).to(device)
    values = torch.zeros((args.num_steps, args.num_envs)).to(device)

    # IMPORTANT: reward and value rate estimates, they are crucial for the APO algorithm
    reward_rate, value_rate = 0.0, 0.0

    # TRY NOT TO MODIFY: start the game
    global_step = 0
    start_time = time.time()
    next_obs = torch.Tensor(envs.reset()).to(device)
    next_done = torch.zeros(args.num_envs).to(device)
    num_updates = args.total_timesteps // args.batch_size

    for update in range(1, num_updates + 1):
        # Annealing the rate if instructed to do so.
        if args.anneal_lr:
            frac = 1.0 - (update - 1.0) / num_updates
            lrnow = frac * args.learning_rate
            optimizer.param_groups[0]["lr"] = lrnow

        for step in range(0, args.num_steps):
            global_step += 1 * args.num_envs
            obs[step] = next_obs
            dones[step] = next_done

            # ALGO LOGIC: action logic
            with torch.no_grad():
                action, logprob, _, value = agent.get_action_and_value(next_obs)
                values[step] = value.flatten()
            actions[step] = action
            logprobs[step] = logprob

            # TRY NOT TO MODIFY: execute the game and log data.
            next_obs, reward, done, info = envs.step(action.cpu().numpy())
<<<<<<< HEAD
            rewards[step] = torch.tensor(reward, device=device).view(-1)

            next_obs = torch.tensor(next_obs, dtype=torch.float, device=device)
            next_done = torch.tensor(done, dtype=torch.float, device=device)
=======
            rewards[step] = torch.tensor(reward).to(device).view(-1)
            next_obs, next_done = torch.Tensor(next_obs).to(device), torch.Tensor(done).to(device)
>>>>>>> a8e99c17

            for item in info:
                if "episode" in item.keys():
                    print(f"global_step={global_step}, episodic_return={item['episode']['r']}")
                    writer.add_scalar("charts/episodic_return", item["episode"]["r"], global_step)
                    writer.add_scalar("charts/episodic_length", item["episode"]["l"], global_step)
                    writer.add_scalar("charts/episodic_mean_reward", item["episode"]["r"] / item["episode"]["l"], global_step)
                    break

        # ALGO LOGIC: update reward and value rate estimates
        mean_batch_value = values.mean().item()
        reward_rate = (1 - args.tau) * reward_rate + args.tau * rewards.mean().item()
        value_rate = (1 - args.tau) * value_rate + args.tau * mean_batch_value

        # bootstrap value if not done
        with torch.no_grad():
            next_value = agent.get_value(next_obs).reshape(1, -1)
            advantages = torch.zeros_like(rewards).to(device)
            lastgaelam = 0
            for t in reversed(range(args.num_steps)):
                if t == args.num_steps - 1:
                    nextnonterminal = 1.0 - next_done
                    nextvalues = next_value
                else:
                    nextnonterminal = 1.0 - dones[t + 1]
                    nextvalues = values[t + 1]
                # IMPORTANT: GAE for average reward value function, for formulas see APO paper
                delta = rewards[t] - reward_rate + nextnonterminal * nextvalues - values[t]
                advantages[t] = lastgaelam = delta + args.gae_lambda * nextnonterminal * lastgaelam
            # A = R - V => R = A + V
            returns = advantages + values

        # flatten the batch
        b_obs = obs.reshape((-1,) + envs.single_observation_space.shape)
        b_logprobs = logprobs.reshape(-1)
        b_actions = actions.reshape((-1,) + envs.single_action_space.shape)
        b_advantages = advantages.reshape(-1)
        b_returns = returns.reshape(-1)
        b_values = values.reshape(-1)

        # Optimizing the policy and value network
        b_inds = np.arange(args.batch_size)
        clipfracs = []
        for epoch in range(args.update_epochs):
            np.random.shuffle(b_inds)
            for start in range(0, args.batch_size, args.minibatch_size):
                end = start + args.minibatch_size
                mb_inds = b_inds[start:end]

                _, newlogprob, entropy, newvalue = agent.get_action_and_value(b_obs[mb_inds], b_actions[mb_inds])
                assert newlogprob.shape == b_logprobs[mb_inds].shape
                logratio = newlogprob - b_logprobs[mb_inds]
                ratio = logratio.exp()

                with torch.no_grad():
                    # calculate approx_kl http://joschu.net/blog/kl-approx.html
                    old_approx_kl = (-logratio).mean()
                    approx_kl = ((ratio - 1) - logratio).mean()
                    clipfracs += [((ratio - 1.0).abs() > args.clip_coef).float().mean().item()]

                mb_advantages = b_advantages[mb_inds]
                if args.norm_adv:
                    mb_advantages = (mb_advantages - mb_advantages.mean()) / (mb_advantages.std() + 1e-8)

                # Policy loss
                pg_loss1 = -mb_advantages * ratio
                pg_loss2 = -mb_advantages * torch.clamp(ratio, 1 - args.clip_coef, 1 + args.clip_coef)
                pg_loss = torch.max(pg_loss1, pg_loss2).mean()

                # Value loss
                newvalue = newvalue.view(-1)
                # IMPORTANT: average value constraint as it is called in the paper
                target_return = b_returns[mb_inds] - args.value_constraint * value_rate
<<<<<<< HEAD
                assert newvalue.shape == target_return.shape
                v_loss = 0.5 * ((newvalue - target_return.detach()) ** 2).mean()
=======
                v_loss = 0.5 * ((newvalue - target_return) ** 2).mean()
>>>>>>> a8e99c17

                entropy_loss = entropy.mean()
                loss = pg_loss - args.ent_coef * entropy_loss + v_loss * args.vf_coef

                optimizer.zero_grad()
                loss.backward()
                nn.utils.clip_grad_norm_(agent.parameters(), args.max_grad_norm)
                optimizer.step()

            if args.target_kl is not None:
                if approx_kl > args.target_kl:
                    break

        y_pred, y_true = b_values.cpu().numpy(), b_returns.cpu().numpy()
        var_y = np.var(y_true)
        explained_var = np.nan if var_y == 0 else 1 - np.var(y_true - y_pred) / var_y

        # TRY NOT TO MODIFY: record rewards for plotting purposes
        writer.add_scalar("charts/learning_rate", optimizer.param_groups[0]["lr"], global_step)
        writer.add_scalar("losses/value_loss", v_loss.item(), global_step)
        writer.add_scalar("losses/policy_loss", pg_loss.item(), global_step)
        writer.add_scalar("losses/entropy", entropy_loss.item(), global_step)
        writer.add_scalar("losses/old_approx_kl", old_approx_kl.item(), global_step)
        writer.add_scalar("losses/approx_kl", approx_kl.item(), global_step)
        writer.add_scalar("losses/clipfrac", np.mean(clipfracs), global_step)
        writer.add_scalar("losses/explained_variance", explained_var, global_step)
        print("SPS:", int(global_step / (time.time() - start_time)))
        writer.add_scalar("charts/SPS", int(global_step / (time.time() - start_time)), global_step)
        # APO specific metrics
        writer.add_scalar("losses/reward_rate", reward_rate, global_step)
        writer.add_scalar("losses/value_rate", value_rate, global_step)
        writer.add_scalar("losses/mean_batch_value", mean_batch_value, global_step)

    envs.close()
    writer.close()<|MERGE_RESOLUTION|>--- conflicted
+++ resolved
@@ -216,15 +216,8 @@
 
             # TRY NOT TO MODIFY: execute the game and log data.
             next_obs, reward, done, info = envs.step(action.cpu().numpy())
-<<<<<<< HEAD
-            rewards[step] = torch.tensor(reward, device=device).view(-1)
-
-            next_obs = torch.tensor(next_obs, dtype=torch.float, device=device)
-            next_done = torch.tensor(done, dtype=torch.float, device=device)
-=======
             rewards[step] = torch.tensor(reward).to(device).view(-1)
             next_obs, next_done = torch.Tensor(next_obs).to(device), torch.Tensor(done).to(device)
->>>>>>> a8e99c17
 
             for item in info:
                 if "episode" in item.keys():
@@ -298,12 +291,7 @@
                 newvalue = newvalue.view(-1)
                 # IMPORTANT: average value constraint as it is called in the paper
                 target_return = b_returns[mb_inds] - args.value_constraint * value_rate
-<<<<<<< HEAD
-                assert newvalue.shape == target_return.shape
-                v_loss = 0.5 * ((newvalue - target_return.detach()) ** 2).mean()
-=======
                 v_loss = 0.5 * ((newvalue - target_return) ** 2).mean()
->>>>>>> a8e99c17
 
                 entropy_loss = entropy.mean()
                 loss = pg_loss - args.ent_coef * entropy_loss + v_loss * args.vf_coef
