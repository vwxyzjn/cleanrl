# docs and experiment results can be found at https://docs.cleanrl.dev/rl-algorithms/c51/#c51_ataripy
import os
import random
import time
from dataclasses import dataclass

import ale_py
import gymnasium as gym
import numpy as np
import torch
import torch.nn as nn
import torch.optim as optim
import tyro
from torch.utils.tensorboard import SummaryWriter

from cleanrl_utils.atari_wrappers import (
    ClipRewardEnv,
    EpisodicLifeEnv,
    FireResetEnv,
    MaxAndSkipEnv,
    NoopResetEnv,
)
from cleanrl_utils.buffers import ReplayBuffer
<<<<<<< HEAD

gym.register_envs(ale_py)
=======
>>>>>>> 004f8a08


@dataclass
class Args:
    exp_name: str = os.path.basename(__file__)[: -len(".py")]
    """the name of this experiment"""
    seed: int = 1
    """seed of the experiment"""
    torch_deterministic: bool = True
    """if toggled, `torch.backends.cudnn.deterministic=False`"""
    cuda: bool = True
    """if toggled, cuda will be enabled by default"""
    track: bool = False
    """if toggled, this experiment will be tracked with Weights and Biases"""
    wandb_project_name: str = "cleanRL"
    """the wandb's project name"""
    wandb_entity: str = None
    """the entity (team) of wandb's project"""
    capture_video: bool = False
    """whether to capture videos of the agent performances (check out `videos` folder)"""
    save_model: bool = False
    """whether to save model into the `runs/{run_name}` folder"""
    upload_model: bool = False
    """whether to upload the saved model to huggingface"""
    hf_entity: str = ""
    """the user or org name of the model repository from the Hugging Face Hub"""

    # Algorithm specific arguments
    env_id: str = "BreakoutNoFrameskip-v4"
    """the id of the environment"""
    total_timesteps: int = 10000000
    """total timesteps of the experiments"""
    learning_rate: float = 2.5e-4
    """the learning rate of the optimizer"""
    num_envs: int = 1
    """the number of parallel game environments"""
    n_atoms: int = 51
    """the number of atoms"""
    v_min: float = -10
    """the return lower bound"""
    v_max: float = 10
    """the return upper bound"""
    buffer_size: int = 1000000
    """the replay memory buffer size"""
    gamma: float = 0.99
    """the discount factor gamma"""
    target_network_frequency: int = 10000
    """the timesteps it takes to update the target network"""
    batch_size: int = 32
    """the batch size of sample from the reply memory"""
    start_e: float = 1
    """the starting epsilon for exploration"""
    end_e: float = 0.01
    """the ending epsilon for exploration"""
    exploration_fraction: float = 0.10
    """the fraction of `total-timesteps` it takes from start-e to go end-e"""
    learning_starts: int = 80000
    """timestep to start learning"""
    train_frequency: int = 4
    """the frequency of training"""


def make_env(env_id, seed, idx, capture_video, run_name):
    def thunk():
        if capture_video and idx == 0:
            env = gym.make(env_id, render_mode="rgb_array")
            env = gym.wrappers.RecordVideo(env, f"videos/{run_name}")
        else:
            env = gym.make(env_id)
        env = gym.wrappers.RecordEpisodeStatistics(env)

        env = NoopResetEnv(env, noop_max=30)
        env = MaxAndSkipEnv(env, skip=4)
        env = EpisodicLifeEnv(env)
        if "FIRE" in env.unwrapped.get_action_meanings():
            env = FireResetEnv(env)
        env = ClipRewardEnv(env)
        env = gym.wrappers.ResizeObservation(env, (84, 84))
        env = gym.wrappers.GrayscaleObservation(env)
        env = gym.wrappers.FrameStackObservation(env, 4)

        env.action_space.seed(seed)
        return env

    return thunk


# ALGO LOGIC: initialize agent here:
class QNetwork(nn.Module):
    def __init__(self, env, n_atoms=101, v_min=-100, v_max=100):
        super().__init__()
        self.env = env
        self.n_atoms = n_atoms
        self.register_buffer("atoms", torch.linspace(v_min, v_max, steps=n_atoms))
        self.n = env.single_action_space.n
        self.network = nn.Sequential(
            nn.Conv2d(4, 32, 8, stride=4),
            nn.ReLU(),
            nn.Conv2d(32, 64, 4, stride=2),
            nn.ReLU(),
            nn.Conv2d(64, 64, 3, stride=1),
            nn.ReLU(),
            nn.Flatten(),
            nn.Linear(3136, 512),
            nn.ReLU(),
            nn.Linear(512, self.n * n_atoms),
        )

    def get_action(self, x, action=None):
        logits = self.network(x / 255.0)
        # probability mass function for each action
        pmfs = torch.softmax(logits.view(len(x), self.n, self.n_atoms), dim=2)
        q_values = (pmfs * self.atoms).sum(2)
        if action is None:
            action = torch.argmax(q_values, 1)
        return action, pmfs[torch.arange(len(x)), action]


def linear_schedule(start_e: float, end_e: float, duration: int, t: int):
    slope = (end_e - start_e) / duration
    return max(slope * t + start_e, end_e)


if __name__ == "__main__":
    args = tyro.cli(Args)
    assert args.num_envs == 1, "vectorized envs are not supported at the moment"
    run_name = f"{args.env_id}__{args.exp_name}__{args.seed}__{int(time.time())}"
    if args.track:
        import wandb

        wandb.init(
            project=args.wandb_project_name,
            entity=args.wandb_entity,
            sync_tensorboard=True,
            config=vars(args),
            name=run_name,
            monitor_gym=True,
            save_code=True,
        )
    writer = SummaryWriter(f"runs/{run_name}")
    writer.add_text(
        "hyperparameters",
        "|param|value|\n|-|-|\n%s" % ("\n".join([f"|{key}|{value}|" for key, value in vars(args).items()])),
    )

    # TRY NOT TO MODIFY: seeding
    random.seed(args.seed)
    np.random.seed(args.seed)
    torch.manual_seed(args.seed)
    torch.backends.cudnn.deterministic = args.torch_deterministic

    device = torch.device("cuda" if torch.cuda.is_available() and args.cuda else "cpu")

    # env setup
    envs = gym.vector.SyncVectorEnv(
        [make_env(args.env_id, args.seed + i, i, args.capture_video, run_name) for i in range(args.num_envs)],
        autoreset_mode=gym.vector.AutoresetMode.SAME_STEP,
    )
    assert isinstance(envs.single_action_space, gym.spaces.Discrete), "only discrete action space is supported"

    q_network = QNetwork(envs, n_atoms=args.n_atoms, v_min=args.v_min, v_max=args.v_max).to(device)
    optimizer = optim.Adam(q_network.parameters(), lr=args.learning_rate, eps=0.01 / args.batch_size)
    target_network = QNetwork(envs, n_atoms=args.n_atoms, v_min=args.v_min, v_max=args.v_max).to(device)
    target_network.load_state_dict(q_network.state_dict())

    rb = ReplayBuffer(
        args.buffer_size,
        envs.single_observation_space,
        envs.single_action_space,
        device,
        optimize_memory_usage=True,
        handle_timeout_termination=False,
    )
    start_time = time.time()

    # TRY NOT TO MODIFY: start the game
    obs, _ = envs.reset(seed=args.seed)
    for global_step in range(args.total_timesteps):
        # ALGO LOGIC: put action logic here
        epsilon = linear_schedule(args.start_e, args.end_e, args.exploration_fraction * args.total_timesteps, global_step)
        if random.random() < epsilon:
            actions = np.array([envs.single_action_space.sample() for _ in range(envs.num_envs)])
        else:
            actions, pmf = q_network.get_action(torch.Tensor(obs).to(device))
            actions = actions.cpu().numpy()

        # TRY NOT TO MODIFY: execute the game and log data.
        next_obs, rewards, terminations, truncations, infos = envs.step(actions)

        # TRY NOT TO MODIFY: record rewards for plotting purposes
        if "final_info" in infos:
            episodes_over = np.nonzero(infos["final_info"]["_episode"])[0]
            episodic_returns = infos["final_info"]["episode"]["r"][episodes_over]
            episodic_lengths = infos["final_info"]["episode"]["l"][episodes_over]
            for episodic_return, episodic_length in zip(episodic_returns, episodic_lengths):
                print(f"global_step={global_step}, episodic_return={episodic_return}")
                writer.add_scalar("charts/episodic_return", episodic_return, global_step)
                writer.add_scalar("charts/episodic_length", episodic_length, global_step)

        # TRY NOT TO MODIFY: save data to reply buffer; handle `final_observation`
        real_next_obs = next_obs.copy()
        for idx, trunc in enumerate(truncations):
            if trunc:
                real_next_obs[idx] = infos["final_observation"][idx]
        rb.add(obs, real_next_obs, actions, rewards, terminations, infos)

        # TRY NOT TO MODIFY: CRUCIAL step easy to overlook
        obs = next_obs

        # ALGO LOGIC: training.
        if global_step > args.learning_starts:
            if global_step % args.train_frequency == 0:
                data = rb.sample(args.batch_size)
                with torch.no_grad():
                    _, next_pmfs = target_network.get_action(data.next_observations)
                    next_atoms = data.rewards + args.gamma * target_network.atoms * (1 - data.dones)
                    # projection
                    delta_z = target_network.atoms[1] - target_network.atoms[0]
                    tz = next_atoms.clamp(args.v_min, args.v_max)

                    b = (tz - args.v_min) / delta_z
                    l = b.floor().clamp(0, args.n_atoms - 1)
                    u = b.ceil().clamp(0, args.n_atoms - 1)
                    # (l == u).float() handles the case where bj is exactly an integer
                    # example bj = 1, then the upper ceiling should be uj= 2, and lj= 1
                    d_m_l = (u + (l == u).float() - b) * next_pmfs
                    d_m_u = (b - l) * next_pmfs
                    target_pmfs = torch.zeros_like(next_pmfs)
                    for i in range(target_pmfs.size(0)):
                        target_pmfs[i].index_add_(0, l[i].long(), d_m_l[i])
                        target_pmfs[i].index_add_(0, u[i].long(), d_m_u[i])

                _, old_pmfs = q_network.get_action(data.observations, data.actions.flatten())
                loss = (-(target_pmfs * old_pmfs.clamp(min=1e-5, max=1 - 1e-5).log()).sum(-1)).mean()

                if global_step % 100 == 0:
                    writer.add_scalar("losses/loss", loss.item(), global_step)
                    old_val = (old_pmfs * q_network.atoms).sum(1)
                    writer.add_scalar("losses/q_values", old_val.mean().item(), global_step)
                    print("SPS:", int(global_step / (time.time() - start_time)))
                    writer.add_scalar("charts/SPS", int(global_step / (time.time() - start_time)), global_step)

                # optimize the model
                optimizer.zero_grad()
                loss.backward()
                optimizer.step()

            # update target network
            if global_step % args.target_network_frequency == 0:
                target_network.load_state_dict(q_network.state_dict())

    if args.save_model:
        model_path = f"runs/{run_name}/{args.exp_name}.cleanrl_model"
        model_data = {
            "model_weights": q_network.state_dict(),
            "args": vars(args),
        }
        torch.save(model_data, model_path)
        print(f"model saved to {model_path}")
        from cleanrl_utils.evals.c51_eval import evaluate

        episodic_returns = evaluate(
            model_path,
            make_env,
            args.env_id,
            eval_episodes=10,
            run_name=f"{run_name}-eval",
            Model=QNetwork,
            device=device,
            epsilon=args.end_e,
        )
        for idx, episodic_return in enumerate(episodic_returns):
            writer.add_scalar("eval/episodic_return", episodic_return, idx)

        if args.upload_model:
            from cleanrl_utils.huggingface import push_to_hub

            repo_name = f"{args.env_id}-{args.exp_name}-seed{args.seed}"
            repo_id = f"{args.hf_entity}/{repo_name}" if args.hf_entity else repo_name
            push_to_hub(args, episodic_returns, repo_id, "C51", f"runs/{run_name}", f"videos/{run_name}-eval")

    envs.close()
    writer.close()<|MERGE_RESOLUTION|>--- conflicted
+++ resolved
@@ -21,11 +21,8 @@
     NoopResetEnv,
 )
 from cleanrl_utils.buffers import ReplayBuffer
-<<<<<<< HEAD
 
 gym.register_envs(ale_py)
-=======
->>>>>>> 004f8a08
 
 
 @dataclass
