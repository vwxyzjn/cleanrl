# docs and experiment results can be found at https://docs.cleanrl.dev/rl-algorithms/sac/#sac_ataripy
import os
import random
import time
from dataclasses import dataclass

import gymnasium as gym
import numpy as np
import torch
import torch.nn as nn
import torch.nn.functional as F
import torch.optim as optim
import tyro
from torch.distributions.categorical import Categorical
from torch.utils.tensorboard import SummaryWriter

from cleanrl_utils.atari_wrappers import (
    ClipRewardEnv,
    EpisodicLifeEnv,
    FireResetEnv,
    MaxAndSkipEnv,
    NoopResetEnv,
)
from cleanrl_utils.buffers import ReplayBuffer


@dataclass
class Args:
    exp_name: str = os.path.basename(__file__)[: -len(".py")]
    """the name of this experiment"""
    seed: int = 1
    """seed of the experiment"""
    torch_deterministic: bool = True
    """if toggled, `torch.backends.cudnn.deterministic=False`"""
    cuda: bool = True
    """if toggled, cuda will be enabled by default"""
    track: bool = False
    """if toggled, this experiment will be tracked with Weights and Biases"""
    wandb_project_name: str = "cleanRL"
    """the wandb's project name"""
    wandb_entity: str = None
    """the entity (team) of wandb's project"""
    capture_video: bool = False
    """whether to capture videos of the agent performances (check out `videos` folder)"""

    # Algorithm specific arguments
    env_id: str = "BeamRiderNoFrameskip-v4"
    """the id of the environment"""
    total_timesteps: int = 5000000
    """total timesteps of the experiments"""
    buffer_size: int = int(1e6)
    """the replay memory buffer size"""  # smaller than in original paper but evaluation is done only for 100k steps anyway
    gamma: float = 0.99
    """the discount factor gamma"""
    tau: float = 1.0
    """target smoothing coefficient (default: 1)"""
    batch_size: int = 64
    """the batch size of sample from the reply memory"""
    learning_starts: int = 2e4
    """timestep to start learning"""
    policy_lr: float = 3e-4
    """the learning rate of the policy network optimizer"""
    q_lr: float = 3e-4
    """the learning rate of the Q network network optimizer"""
    update_frequency: int = 4
    """the frequency of training updates"""
    target_network_frequency: int = 8000
    """the frequency of updates for the target networks"""
    alpha: float = 0.2
    """Entropy regularization coefficient."""
    autotune: bool = True
    """automatic tuning of the entropy coefficient"""
    target_entropy_scale: float = 0.89
    """coefficient for scaling the autotune entropy target"""


def make_env(env_id, seed, idx, capture_video, run_name):
    def thunk():
        if capture_video and idx == 0:
            env = gym.make(env_id, render_mode="rgb_array")
            env = gym.wrappers.RecordVideo(env, f"videos/{run_name}")
        else:
            env = gym.make(env_id)
        env = gym.wrappers.RecordEpisodeStatistics(env)

        env = NoopResetEnv(env, noop_max=30)
        env = MaxAndSkipEnv(env, skip=4)
        env = EpisodicLifeEnv(env)
        if "FIRE" in env.unwrapped.get_action_meanings():
            env = FireResetEnv(env)
        env = ClipRewardEnv(env)
        env = gym.wrappers.ResizeObservation(env, (84, 84))
        env = gym.wrappers.GrayScaleObservation(env)
        env = gym.wrappers.FrameStack(env, 4)

        env.action_space.seed(seed)
        return env

    return thunk


def layer_init(layer, bias_const=0.0):
    nn.init.kaiming_normal_(layer.weight)
    torch.nn.init.constant_(layer.bias, bias_const)
    return layer


# ALGO LOGIC: initialize agent here:
# NOTE: Sharing a CNN encoder between Actor and Critics is not recommended for SAC without stopping actor gradients
# See the SAC+AE paper https://arxiv.org/abs/1910.01741 for more info
# TL;DR The actor's gradients mess up the representation when using a joint encoder
class SoftQNetwork(nn.Module):
    def __init__(self, envs):
        super().__init__()
        obs_shape = envs.single_observation_space.shape
        self.conv = nn.Sequential(
            layer_init(nn.Conv2d(obs_shape[0], 32, kernel_size=8, stride=4)),
            nn.ReLU(),
            layer_init(nn.Conv2d(32, 64, kernel_size=4, stride=2)),
            nn.ReLU(),
            layer_init(nn.Conv2d(64, 64, kernel_size=3, stride=1)),
            nn.Flatten(),
        )

        with torch.inference_mode():
            output_dim = self.conv(torch.zeros(1, *obs_shape)).shape[1]

        self.fc1 = layer_init(nn.Linear(output_dim, 512))
        self.fc_q = layer_init(nn.Linear(512, envs.single_action_space.n))

    def forward(self, x):
        x = F.relu(self.conv(x / 255.0))
        x = F.relu(self.fc1(x))
        q_vals = self.fc_q(x)
        return q_vals


class Actor(nn.Module):
    def __init__(self, envs):
        super().__init__()
        obs_shape = envs.single_observation_space.shape
        self.conv = nn.Sequential(
            layer_init(nn.Conv2d(obs_shape[0], 32, kernel_size=8, stride=4)),
            nn.ReLU(),
            layer_init(nn.Conv2d(32, 64, kernel_size=4, stride=2)),
            nn.ReLU(),
            layer_init(nn.Conv2d(64, 64, kernel_size=3, stride=1)),
            nn.Flatten(),
        )

        with torch.inference_mode():
            output_dim = self.conv(torch.zeros(1, *obs_shape)).shape[1]

        self.fc1 = layer_init(nn.Linear(output_dim, 512))
        self.fc_logits = layer_init(nn.Linear(512, envs.single_action_space.n))

    def forward(self, x):
        x = F.relu(self.conv(x))
        x = F.relu(self.fc1(x))
        logits = self.fc_logits(x)

        return logits

    def get_action(self, x):
        logits = self(x / 255.0)
        policy_dist = Categorical(logits=logits)
        action = policy_dist.sample()
        # Action probabilities for calculating the adapted soft-Q loss
        action_probs = policy_dist.probs
        log_prob = F.log_softmax(logits, dim=1)
        return action, log_prob, action_probs


if __name__ == "__main__":

<<<<<<< HEAD
=======
uv pip install "stable_baselines3==2.0.0a1" "gymnasium[atari,accept-rom-license]==0.28.1"  "ale-py==0.8.1" 
"""
        )
>>>>>>> e2680d87
    args = tyro.cli(Args)
    run_name = f"{args.env_id}__{args.exp_name}__{args.seed}__{int(time.time())}"
    if args.track:
        import wandb

        wandb.init(
            project=args.wandb_project_name,
            entity=args.wandb_entity,
            sync_tensorboard=True,
            config=vars(args),
            name=run_name,
            monitor_gym=True,
            save_code=True,
        )
    writer = SummaryWriter(f"runs/{run_name}")
    writer.add_text(
        "hyperparameters",
        "|param|value|\n|-|-|\n%s" % ("\n".join([f"|{key}|{value}|" for key, value in vars(args).items()])),
    )

    # TRY NOT TO MODIFY: seeding
    random.seed(args.seed)
    np.random.seed(args.seed)
    torch.manual_seed(args.seed)
    torch.backends.cudnn.deterministic = args.torch_deterministic

    device = torch.device("cuda" if torch.cuda.is_available() and args.cuda else "cpu")

    # env setup
    envs = gym.vector.SyncVectorEnv([make_env(args.env_id, args.seed, 0, args.capture_video, run_name)])
    assert isinstance(envs.single_action_space, gym.spaces.Discrete), "only discrete action space is supported"

    actor = Actor(envs).to(device)
    qf1 = SoftQNetwork(envs).to(device)
    qf2 = SoftQNetwork(envs).to(device)
    qf1_target = SoftQNetwork(envs).to(device)
    qf2_target = SoftQNetwork(envs).to(device)
    qf1_target.load_state_dict(qf1.state_dict())
    qf2_target.load_state_dict(qf2.state_dict())
    # TRY NOT TO MODIFY: eps=1e-4 increases numerical stability
    q_optimizer = optim.Adam(list(qf1.parameters()) + list(qf2.parameters()), lr=args.q_lr, eps=1e-4)
    actor_optimizer = optim.Adam(list(actor.parameters()), lr=args.policy_lr, eps=1e-4)

    # Automatic entropy tuning
    if args.autotune:
        target_entropy = -args.target_entropy_scale * torch.log(1 / torch.tensor(envs.single_action_space.n))
        log_alpha = torch.zeros(1, requires_grad=True, device=device)
        alpha = log_alpha.exp().item()
        a_optimizer = optim.Adam([log_alpha], lr=args.q_lr, eps=1e-4)
    else:
        alpha = args.alpha

    rb = ReplayBuffer(
        args.buffer_size,
        envs.single_observation_space,
        envs.single_action_space,
        device,
        handle_timeout_termination=False,
    )
    start_time = time.time()

    # TRY NOT TO MODIFY: start the game
    obs, _ = envs.reset(seed=args.seed)
    for global_step in range(args.total_timesteps):
        # ALGO LOGIC: put action logic here
        if global_step < args.learning_starts:
            actions = np.array([envs.single_action_space.sample() for _ in range(envs.num_envs)])
        else:
            actions, _, _ = actor.get_action(torch.Tensor(obs).to(device))
            actions = actions.detach().cpu().numpy()

        # TRY NOT TO MODIFY: execute the game and log data.
        next_obs, rewards, terminations, truncations, infos = envs.step(actions)

        # TRY NOT TO MODIFY: record rewards for plotting purposes
        if "final_info" in infos:
            for info in infos["final_info"]:
                # Skip the envs that are not done
                if "episode" not in info:
                    continue
                print(f"global_step={global_step}, episodic_return={info['episode']['r']}")
                writer.add_scalar("charts/episodic_return", info["episode"]["r"], global_step)
                writer.add_scalar("charts/episodic_length", info["episode"]["l"], global_step)
                break

        # TRY NOT TO MODIFY: save data to reply buffer; handle `final_observation`
        real_next_obs = next_obs.copy()
        for idx, trunc in enumerate(truncations):
            if trunc:
                real_next_obs[idx] = infos["final_observation"][idx]
        rb.add(obs, real_next_obs, actions, rewards, terminations, infos)

        # TRY NOT TO MODIFY: CRUCIAL step easy to overlook
        obs = next_obs

        # ALGO LOGIC: training.
        if global_step > args.learning_starts:
            if global_step % args.update_frequency == 0:
                data = rb.sample(args.batch_size)
                # CRITIC training
                with torch.no_grad():
                    _, next_state_log_pi, next_state_action_probs = actor.get_action(data.next_observations)
                    qf1_next_target = qf1_target(data.next_observations)
                    qf2_next_target = qf2_target(data.next_observations)
                    # we can use the action probabilities instead of MC sampling to estimate the expectation
                    min_qf_next_target = next_state_action_probs * (
                        torch.min(qf1_next_target, qf2_next_target) - alpha * next_state_log_pi
                    )
                    # adapt Q-target for discrete Q-function
                    min_qf_next_target = min_qf_next_target.sum(dim=1)
                    next_q_value = data.rewards.flatten() + (1 - data.dones.flatten()) * args.gamma * (min_qf_next_target)

                # use Q-values only for the taken actions
                qf1_values = qf1(data.observations)
                qf2_values = qf2(data.observations)
                qf1_a_values = qf1_values.gather(1, data.actions.long()).view(-1)
                qf2_a_values = qf2_values.gather(1, data.actions.long()).view(-1)
                qf1_loss = F.mse_loss(qf1_a_values, next_q_value)
                qf2_loss = F.mse_loss(qf2_a_values, next_q_value)
                qf_loss = qf1_loss + qf2_loss

                q_optimizer.zero_grad()
                qf_loss.backward()
                q_optimizer.step()

                # ACTOR training
                _, log_pi, action_probs = actor.get_action(data.observations)
                with torch.no_grad():
                    qf1_values = qf1(data.observations)
                    qf2_values = qf2(data.observations)
                    min_qf_values = torch.min(qf1_values, qf2_values)
                # no need for reparameterization, the expectation can be calculated for discrete actions
                actor_loss = (action_probs * ((alpha * log_pi) - min_qf_values)).mean()

                actor_optimizer.zero_grad()
                actor_loss.backward()
                actor_optimizer.step()

                if args.autotune:
                    # reuse action probabilities for temperature loss
                    alpha_loss = (action_probs.detach() * (-log_alpha.exp() * (log_pi + target_entropy).detach())).mean()

                    a_optimizer.zero_grad()
                    alpha_loss.backward()
                    a_optimizer.step()
                    alpha = log_alpha.exp().item()

            # update the target networks
            if global_step % args.target_network_frequency == 0:
                for param, target_param in zip(qf1.parameters(), qf1_target.parameters()):
                    target_param.data.copy_(args.tau * param.data + (1 - args.tau) * target_param.data)
                for param, target_param in zip(qf2.parameters(), qf2_target.parameters()):
                    target_param.data.copy_(args.tau * param.data + (1 - args.tau) * target_param.data)

            if global_step % 100 == 0:
                writer.add_scalar("losses/qf1_values", qf1_a_values.mean().item(), global_step)
                writer.add_scalar("losses/qf2_values", qf2_a_values.mean().item(), global_step)
                writer.add_scalar("losses/qf1_loss", qf1_loss.item(), global_step)
                writer.add_scalar("losses/qf2_loss", qf2_loss.item(), global_step)
                writer.add_scalar("losses/qf_loss", qf_loss.item() / 2.0, global_step)
                writer.add_scalar("losses/actor_loss", actor_loss.item(), global_step)
                writer.add_scalar("losses/alpha", alpha, global_step)
                print("SPS:", int(global_step / (time.time() - start_time)))
                writer.add_scalar("charts/SPS", int(global_step / (time.time() - start_time)), global_step)
                if args.autotune:
                    writer.add_scalar("losses/alpha_loss", alpha_loss.item(), global_step)

    envs.close()
    writer.close()<|MERGE_RESOLUTION|>--- conflicted
+++ resolved
@@ -172,13 +172,6 @@
 
 
 if __name__ == "__main__":
-
-<<<<<<< HEAD
-=======
-uv pip install "stable_baselines3==2.0.0a1" "gymnasium[atari,accept-rom-license]==0.28.1"  "ale-py==0.8.1" 
-"""
-        )
->>>>>>> e2680d87
     args = tyro.cli(Args)
     run_name = f"{args.env_id}__{args.exp_name}__{args.seed}__{int(time.time())}"
     if args.track:
