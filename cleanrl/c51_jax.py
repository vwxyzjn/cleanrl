--- conflicted
+++ resolved
@@ -117,13 +117,6 @@
 
 
 if __name__ == "__main__":
-
-<<<<<<< HEAD
-=======
-uv pip install "stable_baselines3==2.0.0a1"
-"""
-        )
->>>>>>> e2680d87
     args = tyro.cli(Args)
     assert args.num_envs == 1, "vectorized envs are not supported at the moment"
     run_name = f"{args.env_id}__{args.exp_name}__{args.seed}__{int(time.time())}"
