[tool.poetry]
name = "isaacgym"
version = "1.0.preview4"
description = ""
authors = ["Costa Huang <costa.huang@outlook.com>"]
include = ["isaacgym/**/*", "examples/**/*"]
packages = [
    { include = "isaacgym" },
]

[tool.poetry.dependencies]
<<<<<<< HEAD
python = ">=3.7.1,<3.11"
=======
python = ">=3.7.1"
>>>>>>> 5e49edd5
gym = "0.23.1"
torch = "^1.12.0"
torchvision = "^0.13.0"
PyYAML = ">=5.3.1"
scipy = ">=1.5.0"
numpy = ">=1.16.4"
Pillow = "^9.2.0"
imageio = "^2.19.5"
ninja = "^1.10.2"

[tool.poetry.dev-dependencies]

[build-system]
requires = ["poetry-core>=1.0.0"]
build-backend = "poetry.core.masonry.api"<|MERGE_RESOLUTION|>--- conflicted
+++ resolved
@@ -9,11 +9,7 @@
 ]
 
 [tool.poetry.dependencies]
-<<<<<<< HEAD
-python = ">=3.7.1,<3.11"
-=======
 python = ">=3.7.1"
->>>>>>> 5e49edd5
 gym = "0.23.1"
 torch = "^1.12.0"
 torchvision = "^0.13.0"
