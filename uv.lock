--- conflicted
+++ resolved
@@ -336,16 +336,20 @@
 version = "2.0.0b1"
 source = { editable = "." }
 dependencies = [
+    { name = "chex" },
     { name = "gym" },
     { name = "gymnasium" },
     { name = "huggingface-hub" },
     { name = "moviepy" },
+    { name = "numpy" },
+    { name = "optax" },
     { name = "pygame" },
+    { name = "pyyaml" },
     { name = "rich" },
+    { name = "stable-baselines3" },
     { name = "tenacity" },
     { name = "tensorboard" },
-    { name = "torch", version = "2.5.1", source = { registry = "https://pypi.org/simple" }, marker = "python_full_version < '3.9'" },
-    { name = "torch", version = "2.7.1", source = { registry = "https://pypi.org/simple" }, marker = "python_full_version >= '3.9'" },
+    { name = "torch" },
     { name = "tyro" },
     { name = "wandb" },
 ]
@@ -485,6 +489,7 @@
     { name = "autorom", extras = ["accept-rom-license"], marker = "extra == 'qdagger-dqn-atari-jax-impalacnn'", specifier = "~=0.4.2" },
     { name = "awscli", marker = "extra == 'cloud'", specifier = ">=1.31.0,<2" },
     { name = "boto3", marker = "extra == 'cloud'", specifier = ">=1.24.70,<2" },
+    { name = "chex", specifier = "==0.1.5" },
     { name = "dm-control", marker = "extra == 'dm-control'", specifier = ">=1.0.10" },
     { name = "envpool", marker = "extra == 'envpool'", specifier = ">=0.6.4,<0.7" },
     { name = "envpool", marker = "extra == 'ppo-atari-envpool-xla-jax-scan'", specifier = ">=0.6.4,<0.7" },
@@ -496,9 +501,9 @@
     { name = "flax", marker = "extra == 'ppo-atari-envpool-xla-jax-scan'", specifier = "==0.6.8" },
     { name = "flax", marker = "extra == 'qdagger-dqn-atari-jax-impalacnn'", specifier = "==0.6.8" },
     { name = "gym", specifier = "==0.23.1" },
-    { name = "gymnasium", specifier = "==0.29.1" },
+    { name = "gymnasium", specifier = ">=0.28.1" },
     { name = "h5py", marker = "extra == 'dm-control'", specifier = ">=3.7.0" },
-    { name = "huggingface-hub", specifier = ">=0.11.1" },
+    { name = "huggingface-hub", specifier = ">=0.11.1,<0.12" },
     { name = "imageio", marker = "extra == 'mujoco'", specifier = ">=2.14.1,<3" },
     { name = "jax", marker = "extra == 'c51-atari-jax'", specifier = "==0.4.8" },
     { name = "jax", marker = "extra == 'c51-jax'", specifier = "==0.4.8" },
@@ -516,16 +521,11 @@
     { name = "jaxlib", marker = "extra == 'qdagger-dqn-atari-jax-impalacnn'", specifier = "==0.4.7" },
     { name = "markdown-include", marker = "extra == 'docs'", specifier = ">=0.7.0,<0.8" },
     { name = "mkdocs-material", marker = "extra == 'docs'", specifier = ">=8.4.3,<9" },
-<<<<<<< HEAD
-    { name = "moviepy", specifier = ">=1.0.3" },
-    { name = "mujoco", marker = "extra == 'dm-control'", specifier = ">=2.3.3" },
-    { name = "mujoco", marker = "extra == 'mujoco'", specifier = ">=2.3.3" },
-=======
     { name = "moviepy", specifier = ">=1.0.3,<2" },
     { name = "mujoco", marker = "extra == 'dm-control'", specifier = "<=2.3.3" },
     { name = "mujoco", marker = "extra == 'mujoco'", specifier = "<=2.3.3" },
->>>>>>> 7350f6e2
     { name = "multi-agent-ale-py", marker = "extra == 'pettingzoo'", specifier = "==0.1.11" },
+    { name = "numpy", specifier = ">=1.21.6" },
     { name = "opencv-python", marker = "extra == 'atari'", specifier = ">=4.6.0.66,<5" },
     { name = "opencv-python", marker = "extra == 'c51-atari'", specifier = ">=4.6.0.66,<5" },
     { name = "opencv-python", marker = "extra == 'c51-atari-jax'", specifier = ">=4.6.0.66,<5" },
@@ -535,22 +535,25 @@
     { name = "opencv-python", marker = "extra == 'qdagger-dqn-atari-impalacnn'", specifier = ">=4.6.0.66,<5" },
     { name = "opencv-python", marker = "extra == 'qdagger-dqn-atari-jax-impalacnn'", specifier = ">=4.6.0.66,<5" },
     { name = "openrlbenchmark", marker = "extra == 'docs'", specifier = ">=0.1.1b4,<0.2" },
+    { name = "optax", specifier = "==0.1.4" },
     { name = "optuna", marker = "extra == 'optuna'", specifier = ">=3.0.1,<4" },
     { name = "optuna-dashboard", marker = "extra == 'optuna'", specifier = ">=0.7.2,<0.8" },
     { name = "pettingzoo", marker = "extra == 'pettingzoo'", specifier = "==1.18.1" },
     { name = "procgen", marker = "extra == 'procgen'", specifier = ">=0.10.7,<0.11" },
-    { name = "pygame", specifier = ">=2.1" },
+    { name = "pygame", specifier = "==2.1.0" },
     { name = "pytest", marker = "extra == 'pytest'", specifier = ">=7.1.3,<8" },
+    { name = "pyyaml", specifier = ">=6.0.1,<7" },
     { name = "rich", specifier = "<12.0" },
     { name = "shimmy", marker = "extra == 'atari'", specifier = ">=1.1.0" },
     { name = "shimmy", marker = "extra == 'dm-control'", specifier = ">=1.1.0" },
+    { name = "stable-baselines3", specifier = "==2.0.0" },
     { name = "supersuit", marker = "extra == 'pettingzoo'", specifier = "==3.4.0" },
-    { name = "tenacity", specifier = ">=8.2.2" },
-    { name = "tensorboard", specifier = ">=2.10.0" },
-    { name = "torch", specifier = ">=2.0" },
+    { name = "tenacity", specifier = ">=8.2.2,<9" },
+    { name = "tensorboard", specifier = ">=2.10.0,<3" },
+    { name = "torch", specifier = ">=1.12.1" },
     { name = "typing-extensions", marker = "extra == 'optuna'", specifier = ">=4.6.0" },
-    { name = "tyro", specifier = ">=0.5.10" },
-    { name = "wandb", specifier = ">=0.13.11" },
+    { name = "tyro", specifier = ">=0.5.10,<0.6" },
+    { name = "wandb", specifier = ">=0.13.11,<0.14" },
 ]
 provides-extras = ["atari", "procgen", "plot", "pytest", "mujoco", "jax", "docs", "envpool", "optuna", "pettingzoo", "cloud", "dm-control", "dqn", "dqn-atari", "dqn-jax", "dqn-atari-jax", "c51", "c51-atari", "c51-jax", "c51-atari-jax", "ppo-atari-envpool-xla-jax-scan", "qdagger-dqn-atari-impalacnn", "qdagger-dqn-atari-jax-impalacnn"]
 
@@ -880,46 +883,6 @@
 sdist = { url = "https://files.pythonhosted.org/packages/55/5c/a4a25cf6db42d113d8f626901bb156b2f7cf7c7564a6bbc7b5cd6f7cb484/fonttools-4.38.0.zip", hash = "sha256:2bb244009f9bf3fa100fc3ead6aeb99febe5985fa20afbfbaa2f8946c2fbdaf1", size = 5071980, upload-time = "2022-10-21T18:18:52.599Z" }
 wheels = [
     { url = "https://files.pythonhosted.org/packages/e3/d9/e9bae85e84737e76ebbcbea13607236da0c0699baed0ae4f1151b728a608/fonttools-4.38.0-py3-none-any.whl", hash = "sha256:820466f43c8be8c3009aef8b87e785014133508f0de64ec469e4efb643ae54fb", size = 965361, upload-time = "2022-10-21T18:18:48.957Z" },
-]
-
-[[package]]
-name = "fsspec"
-version = "2025.3.0"
-source = { registry = "https://pypi.org/simple" }
-resolution-markers = [
-    "python_full_version < '3.9' and platform_machine == 'aarch64' and sys_platform == 'linux'",
-    "python_full_version < '3.9' and platform_machine != 'aarch64' and platform_machine != 'arm64' and sys_platform == 'linux'",
-    "python_full_version < '3.9' and platform_machine == 'arm64' and sys_platform == 'linux'",
-    "python_full_version < '3.9' and platform_machine == 'arm64' and sys_platform == 'darwin'",
-    "python_full_version < '3.9' and platform_machine != 'aarch64' and platform_machine != 'arm64' and sys_platform != 'linux'",
-    "python_full_version < '3.9' and platform_machine == 'aarch64' and sys_platform != 'linux'",
-    "python_full_version < '3.9' and platform_machine == 'arm64' and sys_platform != 'darwin' and sys_platform != 'linux'",
-]
-sdist = { url = "https://files.pythonhosted.org/packages/34/f4/5721faf47b8c499e776bc34c6a8fc17efdf7fdef0b00f398128bc5dcb4ac/fsspec-2025.3.0.tar.gz", hash = "sha256:a935fd1ea872591f2b5148907d103488fc523295e6c64b835cfad8c3eca44972", size = 298491, upload-time = "2025-03-07T21:47:56.461Z" }
-wheels = [
-    { url = "https://files.pythonhosted.org/packages/56/53/eb690efa8513166adef3e0669afd31e95ffde69fb3c52ec2ac7223ed6018/fsspec-2025.3.0-py3-none-any.whl", hash = "sha256:efb87af3efa9103f94ca91a7f8cb7a4df91af9f74fc106c9c7ea0efd7277c1b3", size = 193615, upload-time = "2025-03-07T21:47:54.809Z" },
-]
-
-[[package]]
-name = "fsspec"
-version = "2025.5.1"
-source = { registry = "https://pypi.org/simple" }
-resolution-markers = [
-    "python_full_version >= '3.10' and platform_machine == 'aarch64' and sys_platform == 'linux'",
-    "python_full_version >= '3.10' and platform_machine != 'aarch64' and sys_platform == 'linux'",
-    "python_full_version == '3.9.*' and platform_machine == 'aarch64' and sys_platform == 'linux'",
-    "python_full_version == '3.9.*' and platform_machine != 'aarch64' and platform_machine != 'arm64' and sys_platform == 'linux'",
-    "python_full_version == '3.9.*' and platform_machine == 'arm64' and sys_platform == 'linux'",
-    "python_full_version >= '3.10' and sys_platform == 'darwin'",
-    "python_full_version >= '3.10' and sys_platform != 'darwin' and sys_platform != 'linux'",
-    "python_full_version == '3.9.*' and platform_machine == 'arm64' and sys_platform == 'darwin'",
-    "python_full_version == '3.9.*' and platform_machine != 'aarch64' and platform_machine != 'arm64' and sys_platform != 'linux'",
-    "python_full_version == '3.9.*' and platform_machine == 'aarch64' and sys_platform != 'linux'",
-    "python_full_version == '3.9.*' and platform_machine == 'arm64' and sys_platform != 'darwin' and sys_platform != 'linux'",
-]
-sdist = { url = "https://files.pythonhosted.org/packages/00/f7/27f15d41f0ed38e8fcc488584b57e902b331da7f7c6dcda53721b15838fc/fsspec-2025.5.1.tar.gz", hash = "sha256:2e55e47a540b91843b755e83ded97c6e897fa0942b11490113f09e9c443c2475", size = 303033, upload-time = "2025-05-24T12:03:23.792Z" }
-wheels = [
-    { url = "https://files.pythonhosted.org/packages/bb/61/78c7b3851add1481b048b5fdc29067397a1784e2910592bc81bb3f608635/fsspec-2025.5.1-py3-none-any.whl", hash = "sha256:24d3a2e663d5fc735ab256263c4075f374a174c3410c0b25e5bd1970bceaa462", size = 199052, upload-time = "2025-05-24T12:03:21.66Z" },
 ]
 
 [[package]]
@@ -1159,19 +1122,20 @@
 
 [[package]]
 name = "gymnasium"
-version = "0.29.1"
+version = "0.28.1"
 source = { registry = "https://pypi.org/simple" }
 dependencies = [
     { name = "cloudpickle" },
     { name = "farama-notifications" },
     { name = "importlib-metadata", marker = "python_full_version < '3.10'" },
+    { name = "jax-jumpy" },
     { name = "numpy" },
     { name = "typing-extensions", version = "4.13.2", source = { registry = "https://pypi.org/simple" }, marker = "python_full_version < '3.9'" },
     { name = "typing-extensions", version = "4.14.1", source = { registry = "https://pypi.org/simple" }, marker = "python_full_version >= '3.9'" },
 ]
-sdist = { url = "https://files.pythonhosted.org/packages/0d/f8/5699ddb3e1c4f6d97b8930e573074849b921da8374fccd141f0f3a9bd713/gymnasium-0.29.1.tar.gz", hash = "sha256:1a532752efcb7590478b1cc7aa04f608eb7a2fdad5570cd217b66b6a35274bb1", size = 820485, upload-time = "2023-08-21T13:07:32.024Z" }
-wheels = [
-    { url = "https://files.pythonhosted.org/packages/a8/4d/3cbfd81ed84db450dbe73a89afcd8bc405273918415649ac6683356afe92/gymnasium-0.29.1-py3-none-any.whl", hash = "sha256:61c3384b5575985bb7f85e43213bcb40f36fcdff388cae6bc229304c71f2843e", size = 953939, upload-time = "2023-08-21T13:07:29.934Z" },
+sdist = { url = "https://files.pythonhosted.org/packages/58/6a/c304954dc009648a21db245a8f56f63c8da8a025d446dd0fd67319726003/gymnasium-0.28.1.tar.gz", hash = "sha256:4c2c745808792c8f45c6e88ad0a5504774394e0c126f6e3db555e720d3da6f24", size = 796462, upload-time = "2023-03-25T12:02:00.613Z" }
+wheels = [
+    { url = "https://files.pythonhosted.org/packages/60/82/3762ef4555791a729ae554e13c011efe5e8347d7eba9ea5ed245a8d1b234/gymnasium-0.28.1-py3-none-any.whl", hash = "sha256:7bc9a5bce1022f997d1dbc152fc91d1ac977bad9cc7794cdc25437010867cabf", size = 925534, upload-time = "2023-03-25T12:01:58.35Z" },
 ]
 
 [[package]]
@@ -1321,6 +1285,18 @@
     { name = "scipy" },
 ]
 sdist = { url = "https://files.pythonhosted.org/packages/fe/58/1641614c17fcd7293d250c2cad48011baa1ecef4f109ce2ea027aa8e4898/jax-0.4.8.tar.gz", hash = "sha256:08116481f7336db16c24812bfb5e6f9786915f4c2f6ff4028331fa69e7535202", size = 1240290, upload-time = "2023-03-29T21:22:47.061Z" }
+
+[[package]]
+name = "jax-jumpy"
+version = "1.0.0"
+source = { registry = "https://pypi.org/simple" }
+dependencies = [
+    { name = "numpy" },
+]
+sdist = { url = "https://files.pythonhosted.org/packages/52/6a/b6affff68f172a4c8316d9ab9b7d952e865df15b854f158690991864e0fe/jax-jumpy-1.0.0.tar.gz", hash = "sha256:195fb955cc4c2b7f0b1453e3cb1fb1c414a51a407ffac7a51e69a73cb30d59ad", size = 19417, upload-time = "2023-03-17T16:52:56.598Z" }
+wheels = [
+    { url = "https://files.pythonhosted.org/packages/73/23/338caee543d80584916da20f018aeb017764509d964fd347b97f41f97baa/jax_jumpy-1.0.0-py3-none-any.whl", hash = "sha256:ab7e01454bba462de3c4d098e3e585c302a8f06bc36d9182ab4e7e4aa7067c5e", size = 20368, upload-time = "2023-03-17T16:52:55.437Z" },
+]
 
 [[package]]
 name = "jaxlib"
@@ -1753,15 +1729,6 @@
 sdist = { url = "https://files.pythonhosted.org/packages/18/54/01a8c4e35c75ca9724d19a7e4de9dc23f0ceb8769102c7de056113af61c3/moviepy-1.0.3.tar.gz", hash = "sha256:2884e35d1788077db3ff89e763c5ba7bfddbd7ae9108c9bc809e7ba58fa433f5", size = 388311, upload-time = "2020-05-07T16:27:46.856Z" }
 
 [[package]]
-name = "mpmath"
-version = "1.3.0"
-source = { registry = "https://pypi.org/simple" }
-sdist = { url = "https://files.pythonhosted.org/packages/e0/47/dd32fa426cc72114383ac549964eecb20ecfd886d1e5ccf5340b55b02f57/mpmath-1.3.0.tar.gz", hash = "sha256:7a28eb2a9774d00c7bc92411c19a89209d5da7c4c9a9e227be8330a23a25b91f", size = 508106, upload-time = "2023-03-07T16:47:11.061Z" }
-wheels = [
-    { url = "https://files.pythonhosted.org/packages/43/e3/7d92a15f894aa0c9c4b49b8ee9ac9850d6e63b03c9c32c0367a13ae62209/mpmath-1.3.0-py3-none-any.whl", hash = "sha256:a0b2b9fe80bbcd81a6647ff13108738cfb482d481d826cc0e02f5b35e5c88d2c", size = 536198, upload-time = "2023-03-07T16:47:09.197Z" },
-]
-
-[[package]]
 name = "msgpack"
 version = "1.0.5"
 source = { registry = "https://pypi.org/simple" }
@@ -1868,57 +1835,6 @@
 ]
 
 [[package]]
-name = "networkx"
-version = "3.1"
-source = { registry = "https://pypi.org/simple" }
-resolution-markers = [
-    "python_full_version < '3.9' and platform_machine == 'aarch64' and sys_platform == 'linux'",
-    "python_full_version < '3.9' and platform_machine != 'aarch64' and platform_machine != 'arm64' and sys_platform == 'linux'",
-    "python_full_version < '3.9' and platform_machine == 'arm64' and sys_platform == 'linux'",
-    "python_full_version < '3.9' and platform_machine == 'arm64' and sys_platform == 'darwin'",
-    "python_full_version < '3.9' and platform_machine != 'aarch64' and platform_machine != 'arm64' and sys_platform != 'linux'",
-    "python_full_version < '3.9' and platform_machine == 'aarch64' and sys_platform != 'linux'",
-    "python_full_version < '3.9' and platform_machine == 'arm64' and sys_platform != 'darwin' and sys_platform != 'linux'",
-]
-sdist = { url = "https://files.pythonhosted.org/packages/fd/a1/47b974da1a73f063c158a1f4cc33ed0abf7c04f98a19050e80c533c31f0c/networkx-3.1.tar.gz", hash = "sha256:de346335408f84de0eada6ff9fafafff9bcda11f0a0dfaa931133debb146ab61", size = 2021691, upload-time = "2023-04-04T20:07:56.693Z" }
-wheels = [
-    { url = "https://files.pythonhosted.org/packages/a8/05/9d4f9b78ead6b2661d6e8ea772e111fc4a9fbd866ad0c81906c11206b55e/networkx-3.1-py3-none-any.whl", hash = "sha256:4f33f68cb2afcf86f28a45f43efc27a9386b535d567d2127f8f61d51dec58d36", size = 2072251, upload-time = "2023-04-04T20:07:53.63Z" },
-]
-
-[[package]]
-name = "networkx"
-version = "3.2.1"
-source = { registry = "https://pypi.org/simple" }
-resolution-markers = [
-    "python_full_version == '3.9.*' and platform_machine == 'aarch64' and sys_platform == 'linux'",
-    "python_full_version == '3.9.*' and platform_machine != 'aarch64' and platform_machine != 'arm64' and sys_platform == 'linux'",
-    "python_full_version == '3.9.*' and platform_machine == 'arm64' and sys_platform == 'linux'",
-    "python_full_version == '3.9.*' and platform_machine == 'arm64' and sys_platform == 'darwin'",
-    "python_full_version == '3.9.*' and platform_machine != 'aarch64' and platform_machine != 'arm64' and sys_platform != 'linux'",
-    "python_full_version == '3.9.*' and platform_machine == 'aarch64' and sys_platform != 'linux'",
-    "python_full_version == '3.9.*' and platform_machine == 'arm64' and sys_platform != 'darwin' and sys_platform != 'linux'",
-]
-sdist = { url = "https://files.pythonhosted.org/packages/c4/80/a84676339aaae2f1cfdf9f418701dd634aef9cc76f708ef55c36ff39c3ca/networkx-3.2.1.tar.gz", hash = "sha256:9f1bb5cf3409bf324e0a722c20bdb4c20ee39bf1c30ce8ae499c8502b0b5e0c6", size = 2073928, upload-time = "2023-10-28T08:41:39.364Z" }
-wheels = [
-    { url = "https://files.pythonhosted.org/packages/d5/f0/8fbc882ca80cf077f1b246c0e3c3465f7f415439bdea6b899f6b19f61f70/networkx-3.2.1-py3-none-any.whl", hash = "sha256:f18c69adc97877c42332c170849c96cefa91881c99a7cb3e95b7c659ebdc1ec2", size = 1647772, upload-time = "2023-10-28T08:41:36.945Z" },
-]
-
-[[package]]
-name = "networkx"
-version = "3.4.2"
-source = { registry = "https://pypi.org/simple" }
-resolution-markers = [
-    "python_full_version >= '3.10' and platform_machine == 'aarch64' and sys_platform == 'linux'",
-    "python_full_version >= '3.10' and platform_machine != 'aarch64' and sys_platform == 'linux'",
-    "python_full_version >= '3.10' and sys_platform == 'darwin'",
-    "python_full_version >= '3.10' and sys_platform != 'darwin' and sys_platform != 'linux'",
-]
-sdist = { url = "https://files.pythonhosted.org/packages/fd/1d/06475e1cd5264c0b870ea2cc6fdb3e37177c1e565c43f56ff17a10e3937f/networkx-3.4.2.tar.gz", hash = "sha256:307c3669428c5362aab27c8a1260aa8f47c4e91d3891f48be0141738d8d053e1", size = 2151368, upload-time = "2024-10-21T12:39:38.695Z" }
-wheels = [
-    { url = "https://files.pythonhosted.org/packages/b9/54/dd730b32ea14ea797530a4479b2ed46a6fb250f682a9cfb997e968bf0261/networkx-3.4.2-py3-none-any.whl", hash = "sha256:df5d4365b724cf81b8c6a7312509d0c22386097011ad1abe274afd5e9d3bbc5f", size = 1723263, upload-time = "2024-10-21T12:39:36.247Z" },
-]
-
-[[package]]
 name = "nodeenv"
 version = "1.7.0"
 source = { registry = "https://pypi.org/simple" }
@@ -1957,333 +1873,6 @@
     { url = "https://files.pythonhosted.org/packages/a4/fd/8dff40e25e937c94257455c237b9b6bf5a30d42dd1cc11555533be099492/numpy-1.24.4-pp38-pypy38_pp73-macosx_10_9_x86_64.whl", hash = "sha256:31f13e25b4e304632a4619d0e0777662c2ffea99fcae2029556b17d8ff958aef", size = 19156590, upload-time = "2023-06-26T13:33:10.36Z" },
     { url = "https://files.pythonhosted.org/packages/42/e7/4bf953c6e05df90c6d351af69966384fed8e988d0e8c54dad7103b59f3ba/numpy-1.24.4-pp38-pypy38_pp73-manylinux_2_17_x86_64.manylinux2014_x86_64.whl", hash = "sha256:95f7ac6540e95bc440ad77f56e520da5bf877f87dca58bd095288dce8940532a", size = 16705744, upload-time = "2023-06-26T13:33:36.703Z" },
     { url = "https://files.pythonhosted.org/packages/fc/dd/9106005eb477d022b60b3817ed5937a43dad8fd1f20b0610ea8a32fcb407/numpy-1.24.4-pp38-pypy38_pp73-win_amd64.whl", hash = "sha256:e98f220aa76ca2a977fe435f5b04d7b3470c0a2e6312907b37ba6068f26787f2", size = 14734290, upload-time = "2023-06-26T13:34:05.409Z" },
-]
-
-[[package]]
-name = "nvidia-cublas-cu12"
-version = "12.4.5.8"
-source = { registry = "https://pypi.org/simple" }
-resolution-markers = [
-    "python_full_version < '3.9' and platform_machine != 'aarch64' and platform_machine != 'arm64' and sys_platform == 'linux'",
-]
-wheels = [
-    { url = "https://files.pythonhosted.org/packages/ae/71/1c91302526c45ab494c23f61c7a84aa568b8c1f9d196efa5993957faf906/nvidia_cublas_cu12-12.4.5.8-py3-none-manylinux2014_x86_64.whl", hash = "sha256:2fc8da60df463fdefa81e323eef2e36489e1c94335b5358bcb38360adf75ac9b", size = 363438805, upload-time = "2024-04-03T20:57:06.025Z" },
-]
-
-[[package]]
-name = "nvidia-cublas-cu12"
-version = "12.6.4.1"
-source = { registry = "https://pypi.org/simple" }
-resolution-markers = [
-    "python_full_version >= '3.10' and platform_machine != 'aarch64' and sys_platform == 'linux'",
-    "python_full_version == '3.9.*' and platform_machine != 'aarch64' and platform_machine != 'arm64' and sys_platform == 'linux'",
-]
-wheels = [
-    { url = "https://files.pythonhosted.org/packages/af/eb/ff4b8c503fa1f1796679dce648854d58751982426e4e4b37d6fce49d259c/nvidia_cublas_cu12-12.6.4.1-py3-none-manylinux2014_x86_64.manylinux_2_17_x86_64.whl", hash = "sha256:08ed2686e9875d01b58e3cb379c6896df8e76c75e0d4a7f7dace3d7b6d9ef8eb", size = 393138322, upload-time = "2024-11-20T17:40:25.65Z" },
-]
-
-[[package]]
-name = "nvidia-cuda-cupti-cu12"
-version = "12.4.127"
-source = { registry = "https://pypi.org/simple" }
-resolution-markers = [
-    "python_full_version < '3.9' and platform_machine != 'aarch64' and platform_machine != 'arm64' and sys_platform == 'linux'",
-]
-wheels = [
-    { url = "https://files.pythonhosted.org/packages/67/42/f4f60238e8194a3106d06a058d494b18e006c10bb2b915655bd9f6ea4cb1/nvidia_cuda_cupti_cu12-12.4.127-py3-none-manylinux2014_x86_64.whl", hash = "sha256:9dec60f5ac126f7bb551c055072b69d85392b13311fcc1bcda2202d172df30fb", size = 13813957, upload-time = "2024-04-03T20:55:01.564Z" },
-]
-
-[[package]]
-name = "nvidia-cuda-cupti-cu12"
-version = "12.6.80"
-source = { registry = "https://pypi.org/simple" }
-resolution-markers = [
-    "python_full_version >= '3.10' and platform_machine != 'aarch64' and sys_platform == 'linux'",
-    "python_full_version == '3.9.*' and platform_machine != 'aarch64' and platform_machine != 'arm64' and sys_platform == 'linux'",
-]
-wheels = [
-    { url = "https://files.pythonhosted.org/packages/49/60/7b6497946d74bcf1de852a21824d63baad12cd417db4195fc1bfe59db953/nvidia_cuda_cupti_cu12-12.6.80-py3-none-manylinux2014_x86_64.manylinux_2_17_x86_64.whl", hash = "sha256:6768bad6cab4f19e8292125e5f1ac8aa7d1718704012a0e3272a6f61c4bce132", size = 8917980, upload-time = "2024-11-20T17:36:04.019Z" },
-    { url = "https://files.pythonhosted.org/packages/a5/24/120ee57b218d9952c379d1e026c4479c9ece9997a4fb46303611ee48f038/nvidia_cuda_cupti_cu12-12.6.80-py3-none-manylinux2014_x86_64.whl", hash = "sha256:a3eff6cdfcc6a4c35db968a06fcadb061cbc7d6dde548609a941ff8701b98b73", size = 8917972, upload-time = "2024-10-01T16:58:06.036Z" },
-]
-
-[[package]]
-name = "nvidia-cuda-nvrtc-cu12"
-version = "12.4.127"
-source = { registry = "https://pypi.org/simple" }
-resolution-markers = [
-    "python_full_version < '3.9' and platform_machine != 'aarch64' and platform_machine != 'arm64' and sys_platform == 'linux'",
-]
-wheels = [
-    { url = "https://files.pythonhosted.org/packages/2c/14/91ae57cd4db3f9ef7aa99f4019cfa8d54cb4caa7e00975df6467e9725a9f/nvidia_cuda_nvrtc_cu12-12.4.127-py3-none-manylinux2014_x86_64.whl", hash = "sha256:a178759ebb095827bd30ef56598ec182b85547f1508941a3d560eb7ea1fbf338", size = 24640306, upload-time = "2024-04-03T20:56:01.463Z" },
-]
-
-[[package]]
-name = "nvidia-cuda-nvrtc-cu12"
-version = "12.6.77"
-source = { registry = "https://pypi.org/simple" }
-resolution-markers = [
-    "python_full_version >= '3.10' and platform_machine != 'aarch64' and sys_platform == 'linux'",
-    "python_full_version == '3.9.*' and platform_machine != 'aarch64' and platform_machine != 'arm64' and sys_platform == 'linux'",
-]
-wheels = [
-    { url = "https://files.pythonhosted.org/packages/75/2e/46030320b5a80661e88039f59060d1790298b4718944a65a7f2aeda3d9e9/nvidia_cuda_nvrtc_cu12-12.6.77-py3-none-manylinux2014_x86_64.whl", hash = "sha256:35b0cc6ee3a9636d5409133e79273ce1f3fd087abb0532d2d2e8fff1fe9efc53", size = 23650380, upload-time = "2024-10-01T17:00:14.643Z" },
-]
-
-[[package]]
-name = "nvidia-cuda-runtime-cu12"
-version = "12.4.127"
-source = { registry = "https://pypi.org/simple" }
-resolution-markers = [
-    "python_full_version < '3.9' and platform_machine != 'aarch64' and platform_machine != 'arm64' and sys_platform == 'linux'",
-]
-wheels = [
-    { url = "https://files.pythonhosted.org/packages/ea/27/1795d86fe88ef397885f2e580ac37628ed058a92ed2c39dc8eac3adf0619/nvidia_cuda_runtime_cu12-12.4.127-py3-none-manylinux2014_x86_64.whl", hash = "sha256:64403288fa2136ee8e467cdc9c9427e0434110899d07c779f25b5c068934faa5", size = 883737, upload-time = "2024-04-03T20:54:51.355Z" },
-]
-
-[[package]]
-name = "nvidia-cuda-runtime-cu12"
-version = "12.6.77"
-source = { registry = "https://pypi.org/simple" }
-resolution-markers = [
-    "python_full_version >= '3.10' and platform_machine != 'aarch64' and sys_platform == 'linux'",
-    "python_full_version == '3.9.*' and platform_machine != 'aarch64' and platform_machine != 'arm64' and sys_platform == 'linux'",
-]
-wheels = [
-    { url = "https://files.pythonhosted.org/packages/e1/23/e717c5ac26d26cf39a27fbc076240fad2e3b817e5889d671b67f4f9f49c5/nvidia_cuda_runtime_cu12-12.6.77-py3-none-manylinux2014_x86_64.manylinux_2_17_x86_64.whl", hash = "sha256:ba3b56a4f896141e25e19ab287cd71e52a6a0f4b29d0d31609f60e3b4d5219b7", size = 897690, upload-time = "2024-11-20T17:35:30.697Z" },
-    { url = "https://files.pythonhosted.org/packages/f0/62/65c05e161eeddbafeca24dc461f47de550d9fa8a7e04eb213e32b55cfd99/nvidia_cuda_runtime_cu12-12.6.77-py3-none-manylinux2014_x86_64.whl", hash = "sha256:a84d15d5e1da416dd4774cb42edf5e954a3e60cc945698dc1d5be02321c44dc8", size = 897678, upload-time = "2024-10-01T16:57:33.821Z" },
-]
-
-[[package]]
-name = "nvidia-cudnn-cu12"
-version = "9.1.0.70"
-source = { registry = "https://pypi.org/simple" }
-resolution-markers = [
-    "python_full_version < '3.9' and platform_machine != 'aarch64' and platform_machine != 'arm64' and sys_platform == 'linux'",
-]
-dependencies = [
-    { name = "nvidia-cublas-cu12", version = "12.4.5.8", source = { registry = "https://pypi.org/simple" }, marker = "python_full_version < '3.9' and platform_machine != 'aarch64' and platform_machine != 'arm64' and sys_platform == 'linux'" },
-]
-wheels = [
-    { url = "https://files.pythonhosted.org/packages/9f/fd/713452cd72343f682b1c7b9321e23829f00b842ceaedcda96e742ea0b0b3/nvidia_cudnn_cu12-9.1.0.70-py3-none-manylinux2014_x86_64.whl", hash = "sha256:165764f44ef8c61fcdfdfdbe769d687e06374059fbb388b6c89ecb0e28793a6f", size = 664752741, upload-time = "2024-04-22T15:24:15.253Z" },
-]
-
-[[package]]
-name = "nvidia-cudnn-cu12"
-version = "9.5.1.17"
-source = { registry = "https://pypi.org/simple" }
-resolution-markers = [
-    "python_full_version >= '3.10' and platform_machine != 'aarch64' and sys_platform == 'linux'",
-    "python_full_version == '3.9.*' and platform_machine != 'aarch64' and platform_machine != 'arm64' and sys_platform == 'linux'",
-]
-dependencies = [
-    { name = "nvidia-cublas-cu12", version = "12.6.4.1", source = { registry = "https://pypi.org/simple" }, marker = "(python_full_version >= '3.9' and platform_machine != 'aarch64' and platform_machine != 'arm64' and sys_platform == 'linux') or (python_full_version >= '3.10' and platform_machine == 'arm64' and sys_platform == 'linux')" },
-]
-wheels = [
-    { url = "https://files.pythonhosted.org/packages/2a/78/4535c9c7f859a64781e43c969a3a7e84c54634e319a996d43ef32ce46f83/nvidia_cudnn_cu12-9.5.1.17-py3-none-manylinux_2_28_x86_64.whl", hash = "sha256:30ac3869f6db17d170e0e556dd6cc5eee02647abc31ca856634d5a40f82c15b2", size = 570988386, upload-time = "2024-10-25T19:54:26.39Z" },
-]
-
-[[package]]
-name = "nvidia-cufft-cu12"
-version = "11.2.1.3"
-source = { registry = "https://pypi.org/simple" }
-resolution-markers = [
-    "python_full_version < '3.9' and platform_machine != 'aarch64' and platform_machine != 'arm64' and sys_platform == 'linux'",
-]
-dependencies = [
-    { name = "nvidia-nvjitlink-cu12", version = "12.4.127", source = { registry = "https://pypi.org/simple" }, marker = "python_full_version < '3.9' and platform_machine != 'aarch64' and platform_machine != 'arm64' and sys_platform == 'linux'" },
-]
-wheels = [
-    { url = "https://files.pythonhosted.org/packages/27/94/3266821f65b92b3138631e9c8e7fe1fb513804ac934485a8d05776e1dd43/nvidia_cufft_cu12-11.2.1.3-py3-none-manylinux2014_x86_64.whl", hash = "sha256:f083fc24912aa410be21fa16d157fed2055dab1cc4b6934a0e03cba69eb242b9", size = 211459117, upload-time = "2024-04-03T20:57:40.402Z" },
-]
-
-[[package]]
-name = "nvidia-cufft-cu12"
-version = "11.3.0.4"
-source = { registry = "https://pypi.org/simple" }
-resolution-markers = [
-    "python_full_version >= '3.10' and platform_machine != 'aarch64' and sys_platform == 'linux'",
-    "python_full_version == '3.9.*' and platform_machine != 'aarch64' and platform_machine != 'arm64' and sys_platform == 'linux'",
-]
-dependencies = [
-    { name = "nvidia-nvjitlink-cu12", version = "12.6.85", source = { registry = "https://pypi.org/simple" }, marker = "(python_full_version >= '3.9' and platform_machine != 'aarch64' and platform_machine != 'arm64' and sys_platform == 'linux') or (python_full_version >= '3.10' and platform_machine == 'arm64' and sys_platform == 'linux')" },
-]
-wheels = [
-    { url = "https://files.pythonhosted.org/packages/8f/16/73727675941ab8e6ffd86ca3a4b7b47065edcca7a997920b831f8147c99d/nvidia_cufft_cu12-11.3.0.4-py3-none-manylinux2014_x86_64.manylinux_2_17_x86_64.whl", hash = "sha256:ccba62eb9cef5559abd5e0d54ceed2d9934030f51163df018532142a8ec533e5", size = 200221632, upload-time = "2024-11-20T17:41:32.357Z" },
-    { url = "https://files.pythonhosted.org/packages/60/de/99ec247a07ea40c969d904fc14f3a356b3e2a704121675b75c366b694ee1/nvidia_cufft_cu12-11.3.0.4-py3-none-manylinux2014_x86_64.whl", hash = "sha256:768160ac89f6f7b459bee747e8d175dbf53619cfe74b2a5636264163138013ca", size = 200221622, upload-time = "2024-10-01T17:03:58.79Z" },
-]
-
-[[package]]
-name = "nvidia-cufile-cu12"
-version = "1.11.1.6"
-source = { registry = "https://pypi.org/simple" }
-wheels = [
-    { url = "https://files.pythonhosted.org/packages/b2/66/cc9876340ac68ae71b15c743ddb13f8b30d5244af344ec8322b449e35426/nvidia_cufile_cu12-1.11.1.6-py3-none-manylinux2014_x86_64.manylinux_2_17_x86_64.whl", hash = "sha256:cc23469d1c7e52ce6c1d55253273d32c565dd22068647f3aa59b3c6b005bf159", size = 1142103, upload-time = "2024-11-20T17:42:11.83Z" },
-]
-
-[[package]]
-name = "nvidia-curand-cu12"
-version = "10.3.5.147"
-source = { registry = "https://pypi.org/simple" }
-resolution-markers = [
-    "python_full_version < '3.9' and platform_machine != 'aarch64' and platform_machine != 'arm64' and sys_platform == 'linux'",
-]
-wheels = [
-    { url = "https://files.pythonhosted.org/packages/8a/6d/44ad094874c6f1b9c654f8ed939590bdc408349f137f9b98a3a23ccec411/nvidia_curand_cu12-10.3.5.147-py3-none-manylinux2014_x86_64.whl", hash = "sha256:a88f583d4e0bb643c49743469964103aa59f7f708d862c3ddb0fc07f851e3b8b", size = 56305206, upload-time = "2024-04-03T20:58:08.722Z" },
-]
-
-[[package]]
-name = "nvidia-curand-cu12"
-version = "10.3.7.77"
-source = { registry = "https://pypi.org/simple" }
-resolution-markers = [
-    "python_full_version >= '3.10' and platform_machine != 'aarch64' and sys_platform == 'linux'",
-    "python_full_version == '3.9.*' and platform_machine != 'aarch64' and platform_machine != 'arm64' and sys_platform == 'linux'",
-]
-wheels = [
-    { url = "https://files.pythonhosted.org/packages/73/1b/44a01c4e70933637c93e6e1a8063d1e998b50213a6b65ac5a9169c47e98e/nvidia_curand_cu12-10.3.7.77-py3-none-manylinux2014_x86_64.manylinux_2_17_x86_64.whl", hash = "sha256:a42cd1344297f70b9e39a1e4f467a4e1c10f1da54ff7a85c12197f6c652c8bdf", size = 56279010, upload-time = "2024-11-20T17:42:50.958Z" },
-    { url = "https://files.pythonhosted.org/packages/4a/aa/2c7ff0b5ee02eaef890c0ce7d4f74bc30901871c5e45dee1ae6d0083cd80/nvidia_curand_cu12-10.3.7.77-py3-none-manylinux2014_x86_64.whl", hash = "sha256:99f1a32f1ac2bd134897fc7a203f779303261268a65762a623bf30cc9fe79117", size = 56279000, upload-time = "2024-10-01T17:04:45.274Z" },
-]
-
-[[package]]
-name = "nvidia-cusolver-cu12"
-version = "11.6.1.9"
-source = { registry = "https://pypi.org/simple" }
-resolution-markers = [
-    "python_full_version < '3.9' and platform_machine != 'aarch64' and platform_machine != 'arm64' and sys_platform == 'linux'",
-]
-dependencies = [
-    { name = "nvidia-cublas-cu12", version = "12.4.5.8", source = { registry = "https://pypi.org/simple" }, marker = "python_full_version < '3.9' and platform_machine != 'aarch64' and platform_machine != 'arm64' and sys_platform == 'linux'" },
-    { name = "nvidia-cusparse-cu12", version = "12.3.1.170", source = { registry = "https://pypi.org/simple" }, marker = "python_full_version < '3.9' and platform_machine != 'aarch64' and platform_machine != 'arm64' and sys_platform == 'linux'" },
-    { name = "nvidia-nvjitlink-cu12", version = "12.4.127", source = { registry = "https://pypi.org/simple" }, marker = "python_full_version < '3.9' and platform_machine != 'aarch64' and platform_machine != 'arm64' and sys_platform == 'linux'" },
-]
-wheels = [
-    { url = "https://files.pythonhosted.org/packages/3a/e1/5b9089a4b2a4790dfdea8b3a006052cfecff58139d5a4e34cb1a51df8d6f/nvidia_cusolver_cu12-11.6.1.9-py3-none-manylinux2014_x86_64.whl", hash = "sha256:19e33fa442bcfd085b3086c4ebf7e8debc07cfe01e11513cc6d332fd918ac260", size = 127936057, upload-time = "2024-04-03T20:58:28.735Z" },
-]
-
-[[package]]
-name = "nvidia-cusolver-cu12"
-version = "11.7.1.2"
-source = { registry = "https://pypi.org/simple" }
-resolution-markers = [
-    "python_full_version >= '3.10' and platform_machine != 'aarch64' and sys_platform == 'linux'",
-    "python_full_version == '3.9.*' and platform_machine != 'aarch64' and platform_machine != 'arm64' and sys_platform == 'linux'",
-]
-dependencies = [
-    { name = "nvidia-cublas-cu12", version = "12.6.4.1", source = { registry = "https://pypi.org/simple" }, marker = "(python_full_version >= '3.9' and platform_machine != 'aarch64' and platform_machine != 'arm64' and sys_platform == 'linux') or (python_full_version >= '3.10' and platform_machine == 'arm64' and sys_platform == 'linux')" },
-    { name = "nvidia-cusparse-cu12", version = "12.5.4.2", source = { registry = "https://pypi.org/simple" }, marker = "(python_full_version >= '3.9' and platform_machine != 'aarch64' and platform_machine != 'arm64' and sys_platform == 'linux') or (python_full_version >= '3.10' and platform_machine == 'arm64' and sys_platform == 'linux')" },
-    { name = "nvidia-nvjitlink-cu12", version = "12.6.85", source = { registry = "https://pypi.org/simple" }, marker = "(python_full_version >= '3.9' and platform_machine != 'aarch64' and platform_machine != 'arm64' and sys_platform == 'linux') or (python_full_version >= '3.10' and platform_machine == 'arm64' and sys_platform == 'linux')" },
-]
-wheels = [
-    { url = "https://files.pythonhosted.org/packages/f0/6e/c2cf12c9ff8b872e92b4a5740701e51ff17689c4d726fca91875b07f655d/nvidia_cusolver_cu12-11.7.1.2-py3-none-manylinux2014_x86_64.manylinux_2_17_x86_64.whl", hash = "sha256:e9e49843a7707e42022babb9bcfa33c29857a93b88020c4e4434656a655b698c", size = 158229790, upload-time = "2024-11-20T17:43:43.211Z" },
-    { url = "https://files.pythonhosted.org/packages/9f/81/baba53585da791d043c10084cf9553e074548408e04ae884cfe9193bd484/nvidia_cusolver_cu12-11.7.1.2-py3-none-manylinux2014_x86_64.whl", hash = "sha256:6cf28f17f64107a0c4d7802be5ff5537b2130bfc112f25d5a30df227058ca0e6", size = 158229780, upload-time = "2024-10-01T17:05:39.875Z" },
-]
-
-[[package]]
-name = "nvidia-cusparse-cu12"
-version = "12.3.1.170"
-source = { registry = "https://pypi.org/simple" }
-resolution-markers = [
-    "python_full_version < '3.9' and platform_machine != 'aarch64' and platform_machine != 'arm64' and sys_platform == 'linux'",
-]
-dependencies = [
-    { name = "nvidia-nvjitlink-cu12", version = "12.4.127", source = { registry = "https://pypi.org/simple" }, marker = "python_full_version < '3.9' and platform_machine != 'aarch64' and platform_machine != 'arm64' and sys_platform == 'linux'" },
-]
-wheels = [
-    { url = "https://files.pythonhosted.org/packages/db/f7/97a9ea26ed4bbbfc2d470994b8b4f338ef663be97b8f677519ac195e113d/nvidia_cusparse_cu12-12.3.1.170-py3-none-manylinux2014_x86_64.whl", hash = "sha256:ea4f11a2904e2a8dc4b1833cc1b5181cde564edd0d5cd33e3c168eff2d1863f1", size = 207454763, upload-time = "2024-04-03T20:58:59.995Z" },
-]
-
-[[package]]
-name = "nvidia-cusparse-cu12"
-version = "12.5.4.2"
-source = { registry = "https://pypi.org/simple" }
-resolution-markers = [
-    "python_full_version >= '3.10' and platform_machine != 'aarch64' and sys_platform == 'linux'",
-    "python_full_version == '3.9.*' and platform_machine != 'aarch64' and platform_machine != 'arm64' and sys_platform == 'linux'",
-]
-dependencies = [
-    { name = "nvidia-nvjitlink-cu12", version = "12.6.85", source = { registry = "https://pypi.org/simple" }, marker = "(python_full_version >= '3.9' and platform_machine != 'aarch64' and platform_machine != 'arm64' and sys_platform == 'linux') or (python_full_version >= '3.10' and platform_machine == 'arm64' and sys_platform == 'linux')" },
-]
-wheels = [
-    { url = "https://files.pythonhosted.org/packages/06/1e/b8b7c2f4099a37b96af5c9bb158632ea9e5d9d27d7391d7eb8fc45236674/nvidia_cusparse_cu12-12.5.4.2-py3-none-manylinux2014_x86_64.manylinux_2_17_x86_64.whl", hash = "sha256:7556d9eca156e18184b94947ade0fba5bb47d69cec46bf8660fd2c71a4b48b73", size = 216561367, upload-time = "2024-11-20T17:44:54.824Z" },
-    { url = "https://files.pythonhosted.org/packages/43/ac/64c4316ba163e8217a99680c7605f779accffc6a4bcd0c778c12948d3707/nvidia_cusparse_cu12-12.5.4.2-py3-none-manylinux2014_x86_64.whl", hash = "sha256:23749a6571191a215cb74d1cdbff4a86e7b19f1200c071b3fcf844a5bea23a2f", size = 216561357, upload-time = "2024-10-01T17:06:29.861Z" },
-]
-
-[[package]]
-name = "nvidia-cusparselt-cu12"
-version = "0.6.3"
-source = { registry = "https://pypi.org/simple" }
-wheels = [
-    { url = "https://files.pythonhosted.org/packages/3b/9a/72ef35b399b0e183bc2e8f6f558036922d453c4d8237dab26c666a04244b/nvidia_cusparselt_cu12-0.6.3-py3-none-manylinux2014_x86_64.whl", hash = "sha256:e5c8a26c36445dd2e6812f1177978a24e2d37cacce7e090f297a688d1ec44f46", size = 156785796, upload-time = "2024-10-15T21:29:17.709Z" },
-]
-
-[[package]]
-name = "nvidia-nccl-cu12"
-version = "2.21.5"
-source = { registry = "https://pypi.org/simple" }
-resolution-markers = [
-    "python_full_version < '3.9' and platform_machine != 'aarch64' and platform_machine != 'arm64' and sys_platform == 'linux'",
-]
-wheels = [
-    { url = "https://files.pythonhosted.org/packages/df/99/12cd266d6233f47d00daf3a72739872bdc10267d0383508b0b9c84a18bb6/nvidia_nccl_cu12-2.21.5-py3-none-manylinux2014_x86_64.whl", hash = "sha256:8579076d30a8c24988834445f8d633c697d42397e92ffc3f63fa26766d25e0a0", size = 188654414, upload-time = "2024-04-03T15:32:57.427Z" },
-]
-
-[[package]]
-name = "nvidia-nccl-cu12"
-version = "2.26.2"
-source = { registry = "https://pypi.org/simple" }
-resolution-markers = [
-    "python_full_version >= '3.10' and platform_machine != 'aarch64' and sys_platform == 'linux'",
-    "python_full_version == '3.9.*' and platform_machine != 'aarch64' and platform_machine != 'arm64' and sys_platform == 'linux'",
-]
-wheels = [
-    { url = "https://files.pythonhosted.org/packages/67/ca/f42388aed0fddd64ade7493dbba36e1f534d4e6fdbdd355c6a90030ae028/nvidia_nccl_cu12-2.26.2-py3-none-manylinux2014_x86_64.manylinux_2_17_x86_64.whl", hash = "sha256:694cf3879a206553cc9d7dbda76b13efaf610fdb70a50cba303de1b0d1530ac6", size = 201319755, upload-time = "2025-03-13T00:29:55.296Z" },
-]
-
-[[package]]
-name = "nvidia-nvjitlink-cu12"
-version = "12.4.127"
-source = { registry = "https://pypi.org/simple" }
-resolution-markers = [
-    "python_full_version < '3.9' and platform_machine != 'aarch64' and platform_machine != 'arm64' and sys_platform == 'linux'",
-]
-wheels = [
-    { url = "https://files.pythonhosted.org/packages/ff/ff/847841bacfbefc97a00036e0fce5a0f086b640756dc38caea5e1bb002655/nvidia_nvjitlink_cu12-12.4.127-py3-none-manylinux2014_x86_64.whl", hash = "sha256:06b3b9b25bf3f8af351d664978ca26a16d2c5127dbd53c0497e28d1fb9611d57", size = 21066810, upload-time = "2024-04-03T20:59:46.957Z" },
-]
-
-[[package]]
-name = "nvidia-nvjitlink-cu12"
-version = "12.6.85"
-source = { registry = "https://pypi.org/simple" }
-resolution-markers = [
-    "python_full_version >= '3.10' and platform_machine != 'aarch64' and sys_platform == 'linux'",
-    "python_full_version == '3.9.*' and platform_machine != 'aarch64' and platform_machine != 'arm64' and sys_platform == 'linux'",
-]
-wheels = [
-    { url = "https://files.pythonhosted.org/packages/9d/d7/c5383e47c7e9bf1c99d5bd2a8c935af2b6d705ad831a7ec5c97db4d82f4f/nvidia_nvjitlink_cu12-12.6.85-py3-none-manylinux2010_x86_64.manylinux_2_12_x86_64.whl", hash = "sha256:eedc36df9e88b682efe4309aa16b5b4e78c2407eac59e8c10a6a47535164369a", size = 19744971, upload-time = "2024-11-20T17:46:53.366Z" },
-]
-
-[[package]]
-name = "nvidia-nvtx-cu12"
-version = "12.4.127"
-source = { registry = "https://pypi.org/simple" }
-resolution-markers = [
-    "python_full_version < '3.9' and platform_machine != 'aarch64' and platform_machine != 'arm64' and sys_platform == 'linux'",
-]
-wheels = [
-    { url = "https://files.pythonhosted.org/packages/87/20/199b8713428322a2f22b722c62b8cc278cc53dffa9705d744484b5035ee9/nvidia_nvtx_cu12-12.4.127-py3-none-manylinux2014_x86_64.whl", hash = "sha256:781e950d9b9f60d8241ccea575b32f5105a5baf4c2351cab5256a24869f12a1a", size = 99144, upload-time = "2024-04-03T20:56:12.406Z" },
-]
-
-[[package]]
-name = "nvidia-nvtx-cu12"
-version = "12.6.77"
-source = { registry = "https://pypi.org/simple" }
-resolution-markers = [
-    "python_full_version >= '3.10' and platform_machine != 'aarch64' and sys_platform == 'linux'",
-    "python_full_version == '3.9.*' and platform_machine != 'aarch64' and platform_machine != 'arm64' and sys_platform == 'linux'",
-]
-wheels = [
-    { url = "https://files.pythonhosted.org/packages/56/9a/fff8376f8e3d084cd1530e1ef7b879bb7d6d265620c95c1b322725c694f4/nvidia_nvtx_cu12-12.6.77-py3-none-manylinux2014_x86_64.manylinux_2_17_x86_64.whl", hash = "sha256:b90bed3df379fa79afbd21be8e04a0314336b8ae16768b58f2d34cb1d04cd7d2", size = 89276, upload-time = "2024-11-20T17:38:27.621Z" },
-    { url = "https://files.pythonhosted.org/packages/9e/4e/0d0c945463719429b7bd21dece907ad0bde437a2ff12b9b12fee94722ab0/nvidia_nvtx_cu12-12.6.77-py3-none-manylinux2014_x86_64.whl", hash = "sha256:6574241a3ec5fdc9334353ab8c479fe75841dbe8f4532a8fc97ce63503330ba1", size = 89265, upload-time = "2024-10-01T17:00:38.172Z" },
 ]
 
 [[package]]
@@ -3138,6 +2727,23 @@
 ]
 
 [[package]]
+name = "stable-baselines3"
+version = "2.0.0"
+source = { registry = "https://pypi.org/simple" }
+dependencies = [
+    { name = "cloudpickle" },
+    { name = "gymnasium" },
+    { name = "matplotlib" },
+    { name = "numpy" },
+    { name = "pandas" },
+    { name = "torch" },
+]
+sdist = { url = "https://files.pythonhosted.org/packages/94/30/7f03eb7aa380536a78e288e14df3adb423778062c86f7a1289d9c7337e78/stable_baselines3-2.0.0.tar.gz", hash = "sha256:0b62b5148e8045c5d67f9f34d8de15c6248b325e15e5dcd931c88f236c735193", size = 202624, upload-time = "2023-06-23T10:32:04.638Z" }
+wheels = [
+    { url = "https://files.pythonhosted.org/packages/d9/57/13d4e4b7bbbc940815964ac31e205263b8133f1f2a0147bd4ca884a6e174/stable_baselines3-2.0.0-py3-none-any.whl", hash = "sha256:54a011a049d5cd923471e1e8c2a4c275de0a0d9257548cfa287ebf70fffa56dd", size = 178362, upload-time = "2023-06-23T10:32:00.304Z" },
+]
+
+[[package]]
 name = "supersuit"
 version = "3.4.0"
 source = { registry = "https://pypi.org/simple" }
@@ -3149,52 +2755,6 @@
 sdist = { url = "https://files.pythonhosted.org/packages/d1/38/1091693bafaeccba46beceae148245b68e9c476d1a4f6bc79569f8d9a3a7/SuperSuit-3.4.0.tar.gz", hash = "sha256:5999beec8d7923c11c9511eaa9dec8a38269cb0d7af029e17903c79234233409", size = 41941, upload-time = "2022-04-29T22:08:55.653Z" }
 wheels = [
     { url = "https://files.pythonhosted.org/packages/d0/25/2f6f5c722ab59bcef8ad61b0068e3c9ab4b95c505be84daf27289196ef48/SuperSuit-3.4.0-py3-none-any.whl", hash = "sha256:45b541b2b29faffd6494b53d649c8d94889966f407fd380b3e3211f9e68a49e9", size = 65542, upload-time = "2022-04-29T22:08:54.307Z" },
-]
-
-[[package]]
-name = "sympy"
-version = "1.12.1"
-source = { registry = "https://pypi.org/simple" }
-resolution-markers = [
-    "python_full_version < '3.9' and platform_machine == 'aarch64' and sys_platform == 'linux'",
-    "python_full_version < '3.9' and platform_machine != 'aarch64' and platform_machine != 'arm64' and sys_platform == 'linux'",
-    "python_full_version < '3.9' and platform_machine == 'arm64' and sys_platform == 'linux'",
-    "python_full_version < '3.9' and platform_machine == 'arm64' and sys_platform == 'darwin'",
-    "python_full_version < '3.9' and platform_machine != 'aarch64' and platform_machine != 'arm64' and sys_platform != 'linux'",
-    "python_full_version < '3.9' and platform_machine == 'aarch64' and sys_platform != 'linux'",
-    "python_full_version < '3.9' and platform_machine == 'arm64' and sys_platform != 'darwin' and sys_platform != 'linux'",
-]
-dependencies = [
-    { name = "mpmath", marker = "python_full_version < '3.9'" },
-]
-sdist = { url = "https://files.pythonhosted.org/packages/41/8a/0d1bbd33cd3091c913d298746e56f40586fa954788f51b816c6336424675/sympy-1.12.1.tar.gz", hash = "sha256:2877b03f998cd8c08f07cd0de5b767119cd3ef40d09f41c30d722f6686b0fb88", size = 6722359, upload-time = "2024-05-29T17:56:07.991Z" }
-wheels = [
-    { url = "https://files.pythonhosted.org/packages/61/53/e18c8c97d0b2724d85c9830477e3ebea3acf1dcdc6deb344d5d9c93a9946/sympy-1.12.1-py3-none-any.whl", hash = "sha256:9b2cbc7f1a640289430e13d2a56f02f867a1da0190f2f99d8968c2f74da0e515", size = 5743129, upload-time = "2024-05-29T17:56:05.445Z" },
-]
-
-[[package]]
-name = "sympy"
-version = "1.14.0"
-source = { registry = "https://pypi.org/simple" }
-resolution-markers = [
-    "python_full_version >= '3.10' and platform_machine == 'aarch64' and sys_platform == 'linux'",
-    "python_full_version >= '3.10' and platform_machine != 'aarch64' and sys_platform == 'linux'",
-    "python_full_version == '3.9.*' and platform_machine == 'aarch64' and sys_platform == 'linux'",
-    "python_full_version == '3.9.*' and platform_machine != 'aarch64' and platform_machine != 'arm64' and sys_platform == 'linux'",
-    "python_full_version == '3.9.*' and platform_machine == 'arm64' and sys_platform == 'linux'",
-    "python_full_version >= '3.10' and sys_platform == 'darwin'",
-    "python_full_version >= '3.10' and sys_platform != 'darwin' and sys_platform != 'linux'",
-    "python_full_version == '3.9.*' and platform_machine == 'arm64' and sys_platform == 'darwin'",
-    "python_full_version == '3.9.*' and platform_machine != 'aarch64' and platform_machine != 'arm64' and sys_platform != 'linux'",
-    "python_full_version == '3.9.*' and platform_machine == 'aarch64' and sys_platform != 'linux'",
-    "python_full_version == '3.9.*' and platform_machine == 'arm64' and sys_platform != 'darwin' and sys_platform != 'linux'",
-]
-dependencies = [
-    { name = "mpmath", marker = "python_full_version >= '3.9'" },
-]
-sdist = { url = "https://files.pythonhosted.org/packages/83/d3/803453b36afefb7c2bb238361cd4ae6125a569b4db67cd9e79846ba2d68c/sympy-1.14.0.tar.gz", hash = "sha256:d3d3fe8df1e5a0b42f0e7bdf50541697dbe7d23746e894990c030e2b05e72517", size = 7793921, upload-time = "2025-04-27T18:05:01.611Z" }
-wheels = [
-    { url = "https://files.pythonhosted.org/packages/a2/09/77d55d46fd61b4a135c444fc97158ef34a095e5681d0a6c10b75bf356191/sympy-1.14.0-py3-none-any.whl", hash = "sha256:e091cc3e99d2141a0ba2847328f5479b05d94a6635cb96148ccb3f34671bd8f5", size = 6299353, upload-time = "2025-04-27T18:04:59.103Z" },
 ]
 
 [[package]]
@@ -3322,99 +2882,28 @@
 
 [[package]]
 name = "torch"
-version = "2.5.1"
-source = { registry = "https://pypi.org/simple" }
-resolution-markers = [
-    "python_full_version < '3.9' and platform_machine == 'aarch64' and sys_platform == 'linux'",
-    "python_full_version < '3.9' and platform_machine != 'aarch64' and platform_machine != 'arm64' and sys_platform == 'linux'",
-    "python_full_version < '3.9' and platform_machine == 'arm64' and sys_platform == 'linux'",
-    "python_full_version < '3.9' and platform_machine == 'arm64' and sys_platform == 'darwin'",
-    "python_full_version < '3.9' and platform_machine != 'aarch64' and platform_machine != 'arm64' and sys_platform != 'linux'",
-    "python_full_version < '3.9' and platform_machine == 'aarch64' and sys_platform != 'linux'",
-    "python_full_version < '3.9' and platform_machine == 'arm64' and sys_platform != 'darwin' and sys_platform != 'linux'",
-]
-dependencies = [
-    { name = "filelock", marker = "python_full_version < '3.9'" },
-    { name = "fsspec", version = "2025.3.0", source = { registry = "https://pypi.org/simple" }, marker = "python_full_version < '3.9'" },
-    { name = "jinja2", marker = "python_full_version < '3.9'" },
-    { name = "networkx", version = "3.1", source = { registry = "https://pypi.org/simple" }, marker = "python_full_version < '3.9'" },
-    { name = "nvidia-cublas-cu12", version = "12.4.5.8", source = { registry = "https://pypi.org/simple" }, marker = "python_full_version < '3.9' and platform_machine == 'x86_64' and sys_platform == 'linux'" },
-    { name = "nvidia-cuda-cupti-cu12", version = "12.4.127", source = { registry = "https://pypi.org/simple" }, marker = "python_full_version < '3.9' and platform_machine == 'x86_64' and sys_platform == 'linux'" },
-    { name = "nvidia-cuda-nvrtc-cu12", version = "12.4.127", source = { registry = "https://pypi.org/simple" }, marker = "python_full_version < '3.9' and platform_machine == 'x86_64' and sys_platform == 'linux'" },
-    { name = "nvidia-cuda-runtime-cu12", version = "12.4.127", source = { registry = "https://pypi.org/simple" }, marker = "python_full_version < '3.9' and platform_machine == 'x86_64' and sys_platform == 'linux'" },
-    { name = "nvidia-cudnn-cu12", version = "9.1.0.70", source = { registry = "https://pypi.org/simple" }, marker = "python_full_version < '3.9' and platform_machine == 'x86_64' and sys_platform == 'linux'" },
-    { name = "nvidia-cufft-cu12", version = "11.2.1.3", source = { registry = "https://pypi.org/simple" }, marker = "python_full_version < '3.9' and platform_machine == 'x86_64' and sys_platform == 'linux'" },
-    { name = "nvidia-curand-cu12", version = "10.3.5.147", source = { registry = "https://pypi.org/simple" }, marker = "python_full_version < '3.9' and platform_machine == 'x86_64' and sys_platform == 'linux'" },
-    { name = "nvidia-cusolver-cu12", version = "11.6.1.9", source = { registry = "https://pypi.org/simple" }, marker = "python_full_version < '3.9' and platform_machine == 'x86_64' and sys_platform == 'linux'" },
-    { name = "nvidia-cusparse-cu12", version = "12.3.1.170", source = { registry = "https://pypi.org/simple" }, marker = "python_full_version < '3.9' and platform_machine == 'x86_64' and sys_platform == 'linux'" },
-    { name = "nvidia-nccl-cu12", version = "2.21.5", source = { registry = "https://pypi.org/simple" }, marker = "python_full_version < '3.9' and platform_machine == 'x86_64' and sys_platform == 'linux'" },
-    { name = "nvidia-nvjitlink-cu12", version = "12.4.127", source = { registry = "https://pypi.org/simple" }, marker = "python_full_version < '3.9' and platform_machine == 'x86_64' and sys_platform == 'linux'" },
-    { name = "nvidia-nvtx-cu12", version = "12.4.127", source = { registry = "https://pypi.org/simple" }, marker = "python_full_version < '3.9' and platform_machine == 'x86_64' and sys_platform == 'linux'" },
-    { name = "sympy", version = "1.12.1", source = { registry = "https://pypi.org/simple" }, marker = "python_full_version < '3.9'" },
-    { name = "triton", version = "3.1.0", source = { registry = "https://pypi.org/simple" }, marker = "python_full_version < '3.9' and platform_machine == 'x86_64' and sys_platform == 'linux'" },
+version = "1.12.1"
+source = { registry = "https://pypi.org/simple" }
+dependencies = [
     { name = "typing-extensions", version = "4.13.2", source = { registry = "https://pypi.org/simple" }, marker = "python_full_version < '3.9'" },
-]
-wheels = [
-    { url = "https://files.pythonhosted.org/packages/2a/ef/834af4a885b31a0b32fff2d80e1e40f771e1566ea8ded55347502440786a/torch-2.5.1-cp310-cp310-manylinux1_x86_64.whl", hash = "sha256:71328e1bbe39d213b8721678f9dcac30dfc452a46d586f1d514a6aa0a99d4744", size = 906446312, upload-time = "2024-10-29T17:33:38.045Z" },
-    { url = "https://files.pythonhosted.org/packages/69/f0/46e74e0d145f43fa506cb336eaefb2d240547e4ce1f496e442711093ab25/torch-2.5.1-cp310-cp310-manylinux2014_aarch64.whl", hash = "sha256:34bfa1a852e5714cbfa17f27c49d8ce35e1b7af5608c4bc6e81392c352dbc601", size = 91919522, upload-time = "2024-10-29T17:39:08.74Z" },
-    { url = "https://files.pythonhosted.org/packages/a5/13/1eb674c8efbd04d71e4a157ceba991904f633e009a584dd65dccbafbb648/torch-2.5.1-cp310-cp310-win_amd64.whl", hash = "sha256:32a037bd98a241df6c93e4c789b683335da76a2ac142c0973675b715102dc5fa", size = 203088048, upload-time = "2024-10-29T17:34:10.913Z" },
-    { url = "https://files.pythonhosted.org/packages/a9/9d/e0860474ee0ff8f6ef2c50ec8f71a250f38d78a9b9df9fd241ad3397a65b/torch-2.5.1-cp310-none-macosx_11_0_arm64.whl", hash = "sha256:23d062bf70776a3d04dbe74db950db2a5245e1ba4f27208a87f0d743b0d06e86", size = 63877046, upload-time = "2024-10-29T17:34:19.174Z" },
-    { url = "https://files.pythonhosted.org/packages/a9/18/81c399e8f4f1580d34bf99d827cb5fb5cf7a18a266bb5d30ca3ec2e89ba6/torch-2.5.1-cp39-cp39-manylinux1_x86_64.whl", hash = "sha256:1f3b7fb3cf7ab97fae52161423f81be8c6b8afac8d9760823fd623994581e1a3", size = 906479005, upload-time = "2024-10-29T17:39:51.513Z" },
-    { url = "https://files.pythonhosted.org/packages/5d/86/1c4b168d52cddb8d17952a7b5b25f69ef0da1fc34de1223d73d0d9db1801/torch-2.5.1-cp39-cp39-manylinux2014_aarch64.whl", hash = "sha256:7974e3dce28b5a21fb554b73e1bc9072c25dde873fa00d54280861e7a009d7dc", size = 91846074, upload-time = "2024-10-29T17:33:57.857Z" },
-    { url = "https://files.pythonhosted.org/packages/76/49/4a0a8b19ce8f9bf32fcab4e863c7e2366f519f9826c84ca250567b11a014/torch-2.5.1-cp39-cp39-win_amd64.whl", hash = "sha256:46c817d3ea33696ad3b9df5e774dba2257e9a4cd3c4a3afbf92f6bb13ac5ce2d", size = 203000888, upload-time = "2024-10-29T17:32:53.884Z" },
-    { url = "https://files.pythonhosted.org/packages/25/07/3548a7cfcf69d0eccec2ee79ee3913f1cdaadb27b36946774db86729ee47/torch-2.5.1-cp39-none-macosx_11_0_arm64.whl", hash = "sha256:8046768b7f6d35b85d101b4b38cba8aa2f3cd51952bc4c06a49580f2ce682291", size = 63876023, upload-time = "2024-10-29T17:32:34.081Z" },
-]
-
-[[package]]
-name = "torch"
-version = "2.7.1"
-source = { registry = "https://pypi.org/simple" }
-resolution-markers = [
-    "python_full_version >= '3.10' and platform_machine == 'aarch64' and sys_platform == 'linux'",
-    "python_full_version >= '3.10' and platform_machine != 'aarch64' and sys_platform == 'linux'",
-    "python_full_version == '3.9.*' and platform_machine == 'aarch64' and sys_platform == 'linux'",
-    "python_full_version == '3.9.*' and platform_machine != 'aarch64' and platform_machine != 'arm64' and sys_platform == 'linux'",
-    "python_full_version == '3.9.*' and platform_machine == 'arm64' and sys_platform == 'linux'",
-    "python_full_version >= '3.10' and sys_platform == 'darwin'",
-    "python_full_version >= '3.10' and sys_platform != 'darwin' and sys_platform != 'linux'",
-    "python_full_version == '3.9.*' and platform_machine == 'arm64' and sys_platform == 'darwin'",
-    "python_full_version == '3.9.*' and platform_machine != 'aarch64' and platform_machine != 'arm64' and sys_platform != 'linux'",
-    "python_full_version == '3.9.*' and platform_machine == 'aarch64' and sys_platform != 'linux'",
-    "python_full_version == '3.9.*' and platform_machine == 'arm64' and sys_platform != 'darwin' and sys_platform != 'linux'",
-]
-dependencies = [
-    { name = "filelock", marker = "python_full_version >= '3.9'" },
-    { name = "fsspec", version = "2025.5.1", source = { registry = "https://pypi.org/simple" }, marker = "python_full_version >= '3.9'" },
-    { name = "jinja2", marker = "python_full_version >= '3.9'" },
-    { name = "networkx", version = "3.2.1", source = { registry = "https://pypi.org/simple" }, marker = "python_full_version == '3.9.*'" },
-    { name = "networkx", version = "3.4.2", source = { registry = "https://pypi.org/simple" }, marker = "python_full_version >= '3.10'" },
-    { name = "nvidia-cublas-cu12", version = "12.6.4.1", source = { registry = "https://pypi.org/simple" }, marker = "python_full_version >= '3.9' and platform_machine == 'x86_64' and sys_platform == 'linux'" },
-    { name = "nvidia-cuda-cupti-cu12", version = "12.6.80", source = { registry = "https://pypi.org/simple" }, marker = "python_full_version >= '3.9' and platform_machine == 'x86_64' and sys_platform == 'linux'" },
-    { name = "nvidia-cuda-nvrtc-cu12", version = "12.6.77", source = { registry = "https://pypi.org/simple" }, marker = "python_full_version >= '3.9' and platform_machine == 'x86_64' and sys_platform == 'linux'" },
-    { name = "nvidia-cuda-runtime-cu12", version = "12.6.77", source = { registry = "https://pypi.org/simple" }, marker = "python_full_version >= '3.9' and platform_machine == 'x86_64' and sys_platform == 'linux'" },
-    { name = "nvidia-cudnn-cu12", version = "9.5.1.17", source = { registry = "https://pypi.org/simple" }, marker = "python_full_version >= '3.9' and platform_machine == 'x86_64' and sys_platform == 'linux'" },
-    { name = "nvidia-cufft-cu12", version = "11.3.0.4", source = { registry = "https://pypi.org/simple" }, marker = "python_full_version >= '3.9' and platform_machine == 'x86_64' and sys_platform == 'linux'" },
-    { name = "nvidia-cufile-cu12", marker = "python_full_version >= '3.9' and platform_machine == 'x86_64' and sys_platform == 'linux'" },
-    { name = "nvidia-curand-cu12", version = "10.3.7.77", source = { registry = "https://pypi.org/simple" }, marker = "python_full_version >= '3.9' and platform_machine == 'x86_64' and sys_platform == 'linux'" },
-    { name = "nvidia-cusolver-cu12", version = "11.7.1.2", source = { registry = "https://pypi.org/simple" }, marker = "python_full_version >= '3.9' and platform_machine == 'x86_64' and sys_platform == 'linux'" },
-    { name = "nvidia-cusparse-cu12", version = "12.5.4.2", source = { registry = "https://pypi.org/simple" }, marker = "python_full_version >= '3.9' and platform_machine == 'x86_64' and sys_platform == 'linux'" },
-    { name = "nvidia-cusparselt-cu12", marker = "python_full_version >= '3.9' and platform_machine == 'x86_64' and sys_platform == 'linux'" },
-    { name = "nvidia-nccl-cu12", version = "2.26.2", source = { registry = "https://pypi.org/simple" }, marker = "python_full_version >= '3.9' and platform_machine == 'x86_64' and sys_platform == 'linux'" },
-    { name = "nvidia-nvjitlink-cu12", version = "12.6.85", source = { registry = "https://pypi.org/simple" }, marker = "python_full_version >= '3.9' and platform_machine == 'x86_64' and sys_platform == 'linux'" },
-    { name = "nvidia-nvtx-cu12", version = "12.6.77", source = { registry = "https://pypi.org/simple" }, marker = "python_full_version >= '3.9' and platform_machine == 'x86_64' and sys_platform == 'linux'" },
-    { name = "sympy", version = "1.14.0", source = { registry = "https://pypi.org/simple" }, marker = "python_full_version >= '3.9'" },
-    { name = "triton", version = "3.3.1", source = { registry = "https://pypi.org/simple" }, marker = "python_full_version >= '3.9' and platform_machine == 'x86_64' and sys_platform == 'linux'" },
     { name = "typing-extensions", version = "4.14.1", source = { registry = "https://pypi.org/simple" }, marker = "python_full_version >= '3.9'" },
 ]
 wheels = [
-    { url = "https://files.pythonhosted.org/packages/6a/27/2e06cb52adf89fe6e020963529d17ed51532fc73c1e6d1b18420ef03338c/torch-2.7.1-cp310-cp310-manylinux_2_28_aarch64.whl", hash = "sha256:a103b5d782af5bd119b81dbcc7ffc6fa09904c423ff8db397a1e6ea8fd71508f", size = 99089441, upload-time = "2025-06-04T17:38:48.268Z" },
-    { url = "https://files.pythonhosted.org/packages/0a/7c/0a5b3aee977596459ec45be2220370fde8e017f651fecc40522fd478cb1e/torch-2.7.1-cp310-cp310-manylinux_2_28_x86_64.whl", hash = "sha256:fe955951bdf32d182ee8ead6c3186ad54781492bf03d547d31771a01b3d6fb7d", size = 821154516, upload-time = "2025-06-04T17:36:28.556Z" },
-    { url = "https://files.pythonhosted.org/packages/f9/91/3d709cfc5e15995fb3fe7a6b564ce42280d3a55676dad672205e94f34ac9/torch-2.7.1-cp310-cp310-win_amd64.whl", hash = "sha256:885453d6fba67d9991132143bf7fa06b79b24352f4506fd4d10b309f53454162", size = 216093147, upload-time = "2025-06-04T17:39:38.132Z" },
-    { url = "https://files.pythonhosted.org/packages/92/f6/5da3918414e07da9866ecb9330fe6ffdebe15cb9a4c5ada7d4b6e0a6654d/torch-2.7.1-cp310-none-macosx_11_0_arm64.whl", hash = "sha256:d72acfdb86cee2a32c0ce0101606f3758f0d8bb5f8f31e7920dc2809e963aa7c", size = 68630914, upload-time = "2025-06-04T17:39:31.162Z" },
-    { url = "https://files.pythonhosted.org/packages/71/8a/7db5ed2696e9d67dbc7f8df02d0bc1680b68a0552a3c07ea2d1795fb3f19/torch-2.7.1-cp39-cp39-manylinux_2_28_aarch64.whl", hash = "sha256:e0d81e9a12764b6f3879a866607c8ae93113cbcad57ce01ebde63eb48a576369", size = 99140587, upload-time = "2025-06-04T17:36:46.282Z" },
-    { url = "https://files.pythonhosted.org/packages/95/7b/62bedf718e6100c6d1d53fbdb7e56cb7ad80912a57f2bc7f4f1f289988f1/torch-2.7.1-cp39-cp39-manylinux_2_28_x86_64.whl", hash = "sha256:8394833c44484547ed4a47162318337b88c97acdb3273d85ea06e03ffff44998", size = 821146689, upload-time = "2025-06-04T17:35:47.69Z" },
-    { url = "https://files.pythonhosted.org/packages/ed/e3/80230d0eec3a4dd1b5d2b423e663026452ac8ffb64aeac1619febc1b4ac7/torch-2.7.1-cp39-cp39-win_amd64.whl", hash = "sha256:df41989d9300e6e3c19ec9f56f856187a6ef060c3662fe54f4b6baf1fc90bd19", size = 215987480, upload-time = "2025-06-04T17:35:19.335Z" },
-    { url = "https://files.pythonhosted.org/packages/62/77/6391214d084a85aeb099d520420d39f405928b6a5f27a3f1a453c27c5173/torch-2.7.1-cp39-none-macosx_11_0_arm64.whl", hash = "sha256:a737b5edd1c44a5c1ece2e9f3d00df9d1b3fb9541138bee56d83d38293fb6c9d", size = 68630146, upload-time = "2025-06-04T17:35:26.434Z" },
+    { url = "https://files.pythonhosted.org/packages/ca/74/7342c7f21449557a8263c925071a55081edd7e9b641404cfe31d6fb71d3b/torch-1.12.1-cp310-cp310-manylinux1_x86_64.whl", hash = "sha256:9c038662db894a23e49e385df13d47b2a777ffd56d9bcd5b832593fab0a7e286", size = 776338835, upload-time = "2022-08-05T17:26:39.042Z" },
+    { url = "https://files.pythonhosted.org/packages/36/b0/4857929aa28dfe26f7de909ebf002b60499edcd7566441a7433df865f9ba/torch-1.12.1-cp310-cp310-manylinux2014_aarch64.whl", hash = "sha256:4e1b9c14cf13fd2ab8d769529050629a0e68a6fc5cb8e84b4a3cc1dd8c4fe541", size = 55712361, upload-time = "2022-08-05T17:31:47.207Z" },
+    { url = "https://files.pythonhosted.org/packages/b9/25/fc2111599a038aa6c1c618a7dc9246aabc95f899008949ade31213255a0c/torch-1.12.1-cp310-cp310-win_amd64.whl", hash = "sha256:e9c8f4a311ac29fc7e8e955cfb7733deb5dbe1bdaabf5d4af2765695824b7e0d", size = 162235663, upload-time = "2022-08-05T17:30:24.612Z" },
+    { url = "https://files.pythonhosted.org/packages/37/72/ef80d39a371a9b4a8aadfb22b141972cc67a7075dae69a9d5b8116505ec0/torch-1.12.1-cp310-none-macosx_10_9_x86_64.whl", hash = "sha256:976c3f997cea38ee91a0dd3c3a42322785414748d1761ef926b789dfa97c6134", size = 133811424, upload-time = "2022-08-05T17:31:09.762Z" },
+    { url = "https://files.pythonhosted.org/packages/2f/17/8b557dde1cdb5fbe82f90a3f192046c8e508f106456e12f17c87543e6a42/torch-1.12.1-cp310-none-macosx_11_0_arm64.whl", hash = "sha256:68104e4715a55c4bb29a85c6a8d57d820e0757da363be1ba680fa8cc5be17b52", size = 49099890, upload-time = "2022-08-05T17:31:35.785Z" },
+    { url = "https://files.pythonhosted.org/packages/50/5e/ad5fc13e43dc6bb964f68e2284ef36fac63b018efecf4a35c381c4668b71/torch-1.12.1-cp38-cp38-manylinux1_x86_64.whl", hash = "sha256:0b44601ec56f7dd44ad8afc00846051162ef9c26a8579dda0a02194327f2d55e", size = 776335905, upload-time = "2022-08-05T17:22:45.355Z" },
+    { url = "https://files.pythonhosted.org/packages/5c/9e/108882bb53f8a105424c3aa3f73425e0f1ce142a6a7cfceb807bde28e363/torch-1.12.1-cp38-cp38-manylinux2014_aarch64.whl", hash = "sha256:cd26d8c5640c3a28c526d41ccdca14cf1cbca0d0f2e14e8263a7ac17194ab1d2", size = 55711144, upload-time = "2022-08-05T17:29:05.446Z" },
+    { url = "https://files.pythonhosted.org/packages/e7/ae/2e4166eae0a2693ad9233da1c927f5f1b4d050d9d906ba656e1771d7c852/torch-1.12.1-cp38-cp38-win_amd64.whl", hash = "sha256:42e115dab26f60c29e298559dbec88444175528b729ae994ec4c65d56fe267dd", size = 161871641, upload-time = "2022-08-05T17:28:52.903Z" },
+    { url = "https://files.pythonhosted.org/packages/c6/3d/458fd09b2c9f6a4192682b767b62394018711f5c44f366bfce6c3d250aca/torch-1.12.1-cp38-none-macosx_10_9_x86_64.whl", hash = "sha256:a8320ba9ad87e80ca5a6a016e46ada4d1ba0c54626e135d99b2129a4541c509d", size = 137792063, upload-time = "2022-08-05T17:28:32.29Z" },
+    { url = "https://files.pythonhosted.org/packages/0a/c7/edde1dc87e3ec5f3ffed8019fb399948d82f40d71db092d395c8179e782c/torch-1.12.1-cp38-none-macosx_11_0_arm64.whl", hash = "sha256:03e31c37711db2cd201e02de5826de875529e45a55631d317aadce2f1ed45aa8", size = 49099913, upload-time = "2022-08-05T17:27:21.737Z" },
+    { url = "https://files.pythonhosted.org/packages/1e/2f/06d30fbc76707f14641fe737f0715f601243e039d676be487d0340559c86/torch-1.12.1-cp39-cp39-manylinux1_x86_64.whl", hash = "sha256:9b356aea223772cd754edb4d9ecf2a025909b8615a7668ac7d5130f86e7ec421", size = 776354902, upload-time = "2022-08-05T17:21:05.65Z" },
+    { url = "https://files.pythonhosted.org/packages/65/53/368e6cc70870ec65a520f20d9d55e52de38c2130aa8f90fe51d5c08a1dc6/torch-1.12.1-cp39-cp39-manylinux2014_aarch64.whl", hash = "sha256:6cf6f54b43c0c30335428195589bd00e764a6d27f3b9ba637aaa8c11aaf93073", size = 55714845, upload-time = "2022-08-05T17:27:04.049Z" },
+    { url = "https://files.pythonhosted.org/packages/8b/af/950a5da8937a95ca3bb6d638b95aa64c08254c352940594f4a7c18db053b/torch-1.12.1-cp39-cp39-win_amd64.whl", hash = "sha256:f00c721f489089dc6364a01fd84906348fe02243d0af737f944fddb36003400d", size = 161789205, upload-time = "2022-08-05T17:25:32.873Z" },
+    { url = "https://files.pythonhosted.org/packages/71/08/dc7e078f035d17c7cecc8cae81cc450827eb95cd59785346663aafb17d90/torch-1.12.1-cp39-none-macosx_10_9_x86_64.whl", hash = "sha256:bfec2843daa654f04fda23ba823af03e7b6f7650a873cdb726752d0e3718dada", size = 133800105, upload-time = "2022-08-05T17:23:22.99Z" },
+    { url = "https://files.pythonhosted.org/packages/c8/74/fd7d90bb7c589a695417e6922149dc3eb29fe0c9a97b6fb28ae851f1c19f/torch-1.12.1-cp39-none-macosx_11_0_arm64.whl", hash = "sha256:69fe2cae7c39ccadd65a123793d30e0db881f1c1927945519c5c17323131437e", size = 49100468, upload-time = "2022-08-05T17:25:06.327Z" },
 ]
 
 [[package]]
@@ -3460,38 +2949,6 @@
     { url = "https://files.pythonhosted.org/packages/f6/54/d6fd0d25900fae50c989b0bf28c73792dccf20bc31675671b832beddb8c6/treevalue-1.4.10-cp39-cp39-manylinux_2_17_x86_64.manylinux2014_x86_64.whl", hash = "sha256:b5c8d9fef588d7b7d28eb3dc5400c1802cec516c30d9aa8f25e78858dd29b9d4", size = 4003190, upload-time = "2023-03-16T08:33:13.665Z" },
     { url = "https://files.pythonhosted.org/packages/10/60/0b062a0cb07cb4a7e9f29e7ca3f77ccc66ab1bde2f25de776b6f4b08b961/treevalue-1.4.10-cp39-cp39-win32.whl", hash = "sha256:48d23cc2296f091b925a4745b36b140f5e0800b640eacae0cf6063a5c3c26e47", size = 544921, upload-time = "2023-03-16T08:33:16.036Z" },
     { url = "https://files.pythonhosted.org/packages/bf/77/c5429b09387b30e70c2f2974fb30dd9c21409bd6f8f10c64d6d1873bf202/treevalue-1.4.10-cp39-cp39-win_amd64.whl", hash = "sha256:93e3961a42bdcccc93503449519865c8369b225e75cb5cab1cefdcac0ccb33d1", size = 616126, upload-time = "2023-03-16T08:33:17.581Z" },
-]
-
-[[package]]
-name = "triton"
-version = "3.1.0"
-source = { registry = "https://pypi.org/simple" }
-resolution-markers = [
-    "python_full_version < '3.9' and platform_machine != 'aarch64' and platform_machine != 'arm64' and sys_platform == 'linux'",
-]
-dependencies = [
-    { name = "filelock", marker = "python_full_version < '3.9' and platform_machine != 'aarch64' and platform_machine != 'arm64' and sys_platform == 'linux'" },
-]
-wheels = [
-    { url = "https://files.pythonhosted.org/packages/98/29/69aa56dc0b2eb2602b553881e34243475ea2afd9699be042316842788ff5/triton-3.1.0-cp310-cp310-manylinux_2_17_x86_64.manylinux2014_x86_64.whl", hash = "sha256:6b0dd10a925263abbe9fa37dcde67a5e9b2383fc269fdf59f5657cac38c5d1d8", size = 209460013, upload-time = "2024-10-14T16:05:32.106Z" },
-    { url = "https://files.pythonhosted.org/packages/15/3c/e972ac0dd0f35ba5fb7058152dd52127a225f579eba2d7527eb1ffb3891a/triton-3.1.0-cp38-cp38-manylinux_2_17_x86_64.manylinux2014_x86_64.whl", hash = "sha256:6dadaca7fc24de34e180271b5cf864c16755702e9f63a16f62df714a8099126a", size = 209434868, upload-time = "2024-10-14T16:06:03.249Z" },
-    { url = "https://files.pythonhosted.org/packages/c4/69/57e0fed438d547524e08bfedc587078314176ad1c15c8be904d3f03149ec/triton-3.1.0-cp39-cp39-manylinux_2_17_x86_64.manylinux2014_x86_64.whl", hash = "sha256:aafa9a20cd0d9fee523cd4504aa7131807a864cd77dcf6efe7e981f18b8c6c11", size = 209460480, upload-time = "2024-10-14T16:06:13.116Z" },
-]
-
-[[package]]
-name = "triton"
-version = "3.3.1"
-source = { registry = "https://pypi.org/simple" }
-resolution-markers = [
-    "python_full_version >= '3.10' and platform_machine != 'aarch64' and sys_platform == 'linux'",
-    "python_full_version == '3.9.*' and platform_machine != 'aarch64' and platform_machine != 'arm64' and sys_platform == 'linux'",
-]
-dependencies = [
-    { name = "setuptools", marker = "(python_full_version >= '3.9' and platform_machine != 'aarch64' and platform_machine != 'arm64' and sys_platform == 'linux') or (python_full_version >= '3.10' and platform_machine == 'arm64' and sys_platform == 'linux')" },
-]
-wheels = [
-    { url = "https://files.pythonhosted.org/packages/8d/a9/549e51e9b1b2c9b854fd761a1d23df0ba2fbc60bd0c13b489ffa518cfcb7/triton-3.3.1-cp310-cp310-manylinux_2_27_x86_64.manylinux_2_28_x86_64.whl", hash = "sha256:b74db445b1c562844d3cfad6e9679c72e93fdfb1a90a24052b03bb5c49d1242e", size = 155600257, upload-time = "2025-05-29T23:39:36.085Z" },
-    { url = "https://files.pythonhosted.org/packages/6d/81/ac4d50af22f594c4cb7c84fd2ad5ba1e0c03e2a83fe3483ddd79edcd7ec7/triton-3.3.1-cp39-cp39-manylinux_2_27_x86_64.manylinux_2_28_x86_64.whl", hash = "sha256:f6139aeb04a146b0b8e0fbbd89ad1e65861c57cfed881f21d62d3cb94a36bab7", size = 155596799, upload-time = "2025-05-29T23:40:18.949Z" },
 ]
 
 [[package]]
