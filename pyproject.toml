--- conflicted
+++ resolved
@@ -14,15 +14,9 @@
 [tool.poetry.dependencies]
 python = ">=3.7.1,<3.10"
 tensorboard = "^2.10.0"
-<<<<<<< HEAD
-wandb = "^0.13.3"
-gym = "^0.26.1"
-torch = "^1.12.1"
-=======
 wandb = "^0.13.6"
 gym = "0.23.1"
 torch = ">=1.12.1"
->>>>>>> 2e41da2a
 stable-baselines3 = "1.2.0"
 gymnasium = "^0.26.3"
 moviepy = "^1.0.3"
@@ -78,9 +72,6 @@
 [tool.poetry.group.mujoco]
 optional = true
 [tool.poetry.group.mujoco.dependencies]
-<<<<<<< HEAD
-mujoco = "^2.2.2"
-=======
 mujoco = "^2.2"
 imageio = "^2.14.1"
 
@@ -88,7 +79,6 @@
 optional = true
 [tool.poetry.group.mujoco_py.dependencies]
 free-mujoco-py = "^2.1.6"
->>>>>>> 2e41da2a
 
 [tool.poetry.group.docs]
 optional = true
@@ -128,8 +118,6 @@
 boto3 = "^1.24.70"
 awscli = "^1.25.71"
 
-<<<<<<< HEAD
-=======
 [tool.poetry.group.isaacgym]
 optional = true
 [tool.poetry.group.isaacgym.dependencies]
@@ -143,7 +131,6 @@
 dm-control = "^1.0.8"
 mujoco = "^2.2"
 
->>>>>>> 2e41da2a
 [build-system]
 requires = ["poetry-core"]
 build-backend = "poetry.core.masonry.api"
