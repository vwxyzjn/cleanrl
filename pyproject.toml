[tool.poetry]
name = "cleanrl"
version = "2.0.0b1"
description = "High-quality single file implementation of Deep Reinforcement Learning algorithms with research-friendly features"
authors = ["Costa Huang <costa.huang@outlook.com>"]
packages = [
    { include = "cleanrl" },
    { include = "cleanrl_utils" },
]
keywords = ["reinforcement", "machine", "learning", "research"]
license="MIT"
readme = "README.md"

[tool.poetry.dependencies]
python = ">=3.8,<3.11"
tensorboard = "^2.10.0"
wandb = "^0.13.11"
gym = "0.23.1"
torch = ">=1.12.1"
stable-baselines3 = "2.0.0"
gymnasium = ">=0.28.1"
moviepy = "^1.0.3"
pygame = "2.1.0"
huggingface-hub = "^0.11.1"
rich = "<12.0"
tenacity = "^8.2.2"
tyro = "^0.5.10"
pyyaml = "^6.0.1"

ale-py = {version = "0.8.1", optional = true}
AutoROM = {extras = ["accept-rom-license"], version = "~0.4.2", optional = true}
opencv-python = {version = "^4.6.0.66", optional = true}
procgen = {version = "^0.10.7", optional = true}
pytest = {version = "^7.1.3", optional = true}
mujoco = {version = "<=2.3.3", optional = true}
imageio = {version = "^2.14.1", optional = true}
mkdocs-material = {version = "^8.4.3", optional = true}
markdown-include = {version = "^0.7.0", optional = true}
openrlbenchmark = {version = "^0.1.1b4", optional = true}
jax = {version = "0.4.8", optional = true}
jaxlib = {version = "0.4.7", optional = true}
flax = {version = "0.6.8", optional = true}
optuna = {version = "^3.0.1", optional = true}
optuna-dashboard = {version = "^0.7.2", optional = true}
envpool = {version = "^0.6.4", optional = true}
PettingZoo = {version = "^1.23.0", optional = true}
SuperSuit = {version = "^3.8.1", optional = true}
multi-agent-ale-py = {version = "0.1.11", optional = true}
boto3 = {version = "^1.24.70", optional = true}
<<<<<<< HEAD
awscli = {version = "^1.25.71", optional = true}
shimmy = {version = ">=1.1.0", extras = ["dm-control"], optional = true}
=======
awscli = {version = "^1.31.0", optional = true}
shimmy = {version = ">=1.1.0", optional = true}
dm-control = {version = ">=1.0.10", optional = true}
h5py = {version = ">=3.7.0", optional = true}
optax = {version = "0.1.4", optional = true}
chex = {version = "0.1.5", optional = true}
numpy = ">=1.21.6"
>>>>>>> fc4bd19a

[tool.poetry.group.dev.dependencies]
pre-commit = "^2.20.0"

[build-system]
requires = ["poetry-core"]
build-backend = "poetry.core.masonry.api"

[tool.poetry.extras]
atari = ["ale-py", "AutoROM", "opencv-python", "shimmy"]
procgen = ["procgen"]
plot = ["pandas", "seaborn"]
pytest = ["pytest"]
mujoco = ["mujoco", "imageio"]
jax = ["jax", "jaxlib", "flax"]
docs = ["mkdocs-material", "markdown-include", "openrlbenchmark"]
envpool = ["envpool"]
optuna = ["optuna", "optuna-dashboard"]
pettingzoo = ["PettingZoo", "SuperSuit", "multi-agent-ale-py"]
cloud = ["boto3", "awscli"]
dm_control = ["shimmy", "mujoco", "dm-control", "h5py"]

# dependencies for algorithm variant (useful when you want to run a specific algorithm)
dqn = []
dqn_atari = ["ale-py", "AutoROM", "opencv-python"]
dqn_jax = ["jax", "jaxlib", "flax"]
dqn_atari_jax = [
    "ale-py", "AutoROM", "opencv-python", # atari
    "jax", "jaxlib", "flax" # jax
]
c51 = []
c51_atari = ["ale-py", "AutoROM", "opencv-python"]
c51_jax = ["jax", "jaxlib", "flax"]
c51_atari_jax = [
    "ale-py", "AutoROM", "opencv-python", # atari
    "jax", "jaxlib", "flax" # jax
]
ppo_atari_envpool_xla_jax_scan = [
    "ale-py", "AutoROM", "opencv-python", # atari
    "jax", "jaxlib", "flax", # jax
    "envpool", # envpool
]
qdagger_dqn_atari_impalacnn = [
    "ale-py", "AutoROM", "opencv-python"
]
qdagger_dqn_atari_jax_impalacnn = [
    "ale-py", "AutoROM", "opencv-python", # atari
    "jax", "jaxlib", "flax", # jax
]<|MERGE_RESOLUTION|>--- conflicted
+++ resolved
@@ -47,10 +47,6 @@
 SuperSuit = {version = "^3.8.1", optional = true}
 multi-agent-ale-py = {version = "0.1.11", optional = true}
 boto3 = {version = "^1.24.70", optional = true}
-<<<<<<< HEAD
-awscli = {version = "^1.25.71", optional = true}
-shimmy = {version = ">=1.1.0", extras = ["dm-control"], optional = true}
-=======
 awscli = {version = "^1.31.0", optional = true}
 shimmy = {version = ">=1.1.0", optional = true}
 dm-control = {version = ">=1.0.10", optional = true}
@@ -58,7 +54,6 @@
 optax = {version = "0.1.4", optional = true}
 chex = {version = "0.1.5", optional = true}
 numpy = ">=1.21.6"
->>>>>>> fc4bd19a
 
 [tool.poetry.group.dev.dependencies]
 pre-commit = "^2.20.0"
