[tool.poetry]
name = "cleanrl"
version = "1.0.0b2"
description = "High-quality single file implementation of Deep Reinforcement Learning algorithms with research-friendly features"
authors = ["Costa Huang <costa.huang@outlook.com>"]
include = ["cleanrl_utils"]
keywords = ["reinforcement", "machine", "learning", "research"]
license="MIT"
readme = "README.md"

[tool.poetry.dependencies]
python = ">=3.7.1,<3.10"
<<<<<<< HEAD
torch = "^1.7.1"
tensorboard = "^2.5.0"
wandb = "^0.12.1"
pyglet = "^1.5.19"
opencv-python = "^3.4.0"
stable-baselines3 = "^1.1.0"
gym = "0.26.1"

# Optional dependencies
ale-py = "0.8.0"
AutoROM = {version = "^0.4.2", optional = true, extras = ["accept-rom-license"]}
pybullet = {version = "3.1.8", optional = true}
procgen = {version = "^0.10.4", optional = true}
pettingzoo = {version = "^1.15.0", optional = true}
pygame = {version = "^2.0.1", optional = true}
pymunk = {version = "^6.2.0", optional = true}
pandas = {version = "~1.3", optional = true}
seaborn = {version = "^0.11.2", optional = true}
boto3 = {version = "^1.18.57", optional = true}
awscli = {version = "^1.20.57", optional = true}
pytest = {version = "^6.2.5", optional = true}
free-mujoco-py = {version = "^2.1.6", optional = true}
mkdocs-material = {version = "^7.3.4", optional = true}
envpool = {version = "^0.4.3", optional = true}
SuperSuit = {version = "^3.4.0", optional = true}
multi-agent-ale-py = {version = "^0.1.11", optional = true}
jax = {version = "^0.3.14", optional = true}
jaxlib = {version = "^0.3.14", optional = true}
flax = {version = "^0.5.2", optional = true}
isaacgym = {path = "cleanrl/ppo_continuous_action_isaacgym/isaacgym", optional = true, develop = true} # NOTE: for some reason `develop=true` is important
isaacgymenvs = {git = "https://github.com/vwxyzjn/IsaacGymEnvs.git", rev = "poetry", optional = true}
markdown-include = {version = "^0.7.0", optional = true}
numpy = "~1.21"
optuna = {version = "^2.10.1", optional = true}
optuna-dashboard = {version = "^0.7.2", optional = true}
rich = {version = "<12.0", optional = true}
=======
tensorboard = "^2.10.0"
wandb = "^0.13.3"
gym = "^0.26.1"
torch = "^1.12.1"
stable-baselines3 = "1.2.0"

[tool.poetry.group.dev.dependencies]
pre-commit = "^2.20.0"
>>>>>>> 0ddcac75

[tool.poetry.group.atari]
optional = true
[tool.poetry.group.atari.dependencies]
ale-py = "0.7.4"
AutoROM = {extras = ["accept-rom-license"], version = "^0.4.2"}
opencv-python = "^4.6.0.66"

[tool.poetry.group.pybullet]
optional = true
[tool.poetry.group.pybullet.dependencies]
pybullet = "3.1.8"

[tool.poetry.group.procgen]
optional = true
[tool.poetry.group.procgen.dependencies]
procgen = "^0.10.7"

[tool.poetry.group.pytest]
optional = true
[tool.poetry.group.pytest.dependencies]
pytest = "^7.1.3"

[tool.poetry.group.mujoco]
optional = true
[tool.poetry.group.mujoco.dependencies]
free-mujoco-py = "^2.1.6"

[tool.poetry.group.docs]
optional = true
[tool.poetry.group.docs.dependencies]
mkdocs-material = "^8.4.3"
markdown-include = "^0.7.0"

[tool.poetry.group.jax]
optional = true
[tool.poetry.group.jax.dependencies]
jax = "^0.3.17"
jaxlib = "^0.3.15"
flax = "^0.6.0"

[tool.poetry.group.optuna]
optional = true
[tool.poetry.group.optuna.dependencies]
optuna = "^3.0.1"
optuna-dashboard = "^0.7.2"
rich = "<12.0"

[tool.poetry.group.envpool]
optional = true
[tool.poetry.group.envpool.dependencies]
envpool = "^0.6.4"

[tool.poetry.group.pettingzoo]
optional = true
[tool.poetry.group.pettingzoo.dependencies]
PettingZoo = "1.18.1"
SuperSuit = "3.4.0"
multi-agent-ale-py = "0.1.11"


[tool.poetry.group.cloud]
optional = true
[tool.poetry.group.cloud.dependencies]
boto3 = "^1.24.70"
awscli = "^1.25.71"

[build-system]
requires = ["poetry-core"]
build-backend = "poetry.core.masonry.api"<|MERGE_RESOLUTION|>--- conflicted
+++ resolved
@@ -10,44 +10,6 @@
 
 [tool.poetry.dependencies]
 python = ">=3.7.1,<3.10"
-<<<<<<< HEAD
-torch = "^1.7.1"
-tensorboard = "^2.5.0"
-wandb = "^0.12.1"
-pyglet = "^1.5.19"
-opencv-python = "^3.4.0"
-stable-baselines3 = "^1.1.0"
-gym = "0.26.1"
-
-# Optional dependencies
-ale-py = "0.8.0"
-AutoROM = {version = "^0.4.2", optional = true, extras = ["accept-rom-license"]}
-pybullet = {version = "3.1.8", optional = true}
-procgen = {version = "^0.10.4", optional = true}
-pettingzoo = {version = "^1.15.0", optional = true}
-pygame = {version = "^2.0.1", optional = true}
-pymunk = {version = "^6.2.0", optional = true}
-pandas = {version = "~1.3", optional = true}
-seaborn = {version = "^0.11.2", optional = true}
-boto3 = {version = "^1.18.57", optional = true}
-awscli = {version = "^1.20.57", optional = true}
-pytest = {version = "^6.2.5", optional = true}
-free-mujoco-py = {version = "^2.1.6", optional = true}
-mkdocs-material = {version = "^7.3.4", optional = true}
-envpool = {version = "^0.4.3", optional = true}
-SuperSuit = {version = "^3.4.0", optional = true}
-multi-agent-ale-py = {version = "^0.1.11", optional = true}
-jax = {version = "^0.3.14", optional = true}
-jaxlib = {version = "^0.3.14", optional = true}
-flax = {version = "^0.5.2", optional = true}
-isaacgym = {path = "cleanrl/ppo_continuous_action_isaacgym/isaacgym", optional = true, develop = true} # NOTE: for some reason `develop=true` is important
-isaacgymenvs = {git = "https://github.com/vwxyzjn/IsaacGymEnvs.git", rev = "poetry", optional = true}
-markdown-include = {version = "^0.7.0", optional = true}
-numpy = "~1.21"
-optuna = {version = "^2.10.1", optional = true}
-optuna-dashboard = {version = "^0.7.2", optional = true}
-rich = {version = "<12.0", optional = true}
-=======
 tensorboard = "^2.10.0"
 wandb = "^0.13.3"
 gym = "^0.26.1"
@@ -56,7 +18,6 @@
 
 [tool.poetry.group.dev.dependencies]
 pre-commit = "^2.20.0"
->>>>>>> 0ddcac75
 
 [tool.poetry.group.atari]
 optional = true
