[project]
name = "cleanrl"
version = "2.0.0b1"
description = "High-quality single file implementation of Deep Reinforcement Learning algorithms with research-friendly features"
authors = [{ name = "Costa Huang", email = "costa.huang@outlook.com" }]
requires-python = ">=3.9,<3.13"
readme = "README.md"
license = "MIT"
keywords = [
    "reinforcement learning",
    "machine learning",
    "research",
]
dependencies = [
    "tensorboard>=2.10.0",
    "wandb>=0.13.11",
<<<<<<< HEAD
    "gymnasium>=1.1.1",
    "torch>=2.0",
=======
    "gym==0.23.1",
    "gymnasium==0.29.1",
    "torch==2.4.1",
>>>>>>> ba42e1ce
    "moviepy>=1.0.3",
    "pygame>=2.1",
    "huggingface-hub>=0.11.1",
    "rich<12.0",
    "tenacity>=8.2.2",
    "tyro>=0.5.10",
]

[project.optional-dependencies]
atari = [
    "ale-py==0.10.2",
    "opencv-python>=4.6.0.66,<5",
]
<<<<<<< HEAD
procgen = ["procgen>=0.10.7,<0.11", "gym==0.23.1"]
plot = []
pytest = ["pytest>=7.1.3,<8"]
=======
envpool = ["envpool>=0.6.4,<0.7"]
procgen = ["procgen>=0.10.7,<0.11"]
>>>>>>> ba42e1ce
mujoco = [
    "mujoco<=2.3.3",
    "imageio>=2.14.1,<3",
]
dm_control = [
    "shimmy>=1.1.0",
    "mujoco<=2.3.3",
    "dm-control>=1.0.10",
    "h5py>=3.7.0",
]
pettingzoo = [
    "PettingZoo==1.18.1",
    "SuperSuit==3.4.0",
    "multi-agent-ale-py==0.1.11",
]
jax = [
    "jax==0.4.8",
    "jaxlib==0.4.7",
    "flax==0.6.8",
    "optax==0.1.4",
    "chex==0.1.5",
]
optuna = [
    "optuna>=3.0.1,<4",
    "optuna-dashboard>=0.7.2,<0.8",
    "typing_extensions>=4.6.0"
]
docs = [
    "mkdocs-material>=8.4.3,<9",
    "markdown-include>=0.7.0,<0.8",
    "openrlbenchmark>=0.1.1b4,<0.2",
]
cloud = [
    "boto3>=1.24.70,<2",
    "awscli>=1.31.0,<2",
]
<<<<<<< HEAD
dm_control = [
    "shimmy>=1.1.0",
    "dm-control>=1.0.10",
    "h5py>=3.7.0",
]
dqn = []
dqn_jax = [
    "jax==0.4.8",
    "jaxlib==0.4.7",
    "flax==0.6.8",
]
dqn_atari = [
    "ale-py==0.10.2",
    "opencv-python>=4.6.0.66,<5",
]
dqn_atari_jax = [
    "ale-py==0.10.2",
    "opencv-python>=4.6.0.66,<5",
    "jax==0.4.8",
    "jaxlib==0.4.7",
    "flax==0.6.8",
]
c51 = []
c51_jax = [
    "jax==0.4.8",
    "jaxlib==0.4.7",
    "flax==0.6.8",
]
c51_atari = [
    "ale-py==0.10.2",
    "opencv-python>=4.6.0.66,<5",
]
c51_atari_jax = [
    "ale-py==0.10.2",
    "opencv-python>=4.6.0.66,<5",
    "jax==0.4.8",
    "jaxlib==0.4.7",
    "flax==0.6.8",
]
ppo_atari_envpool_xla_jax_scan = [
    "envpool>=0.6.4,<0.7",
    "jax==0.4.8",
    "jaxlib==0.4.7",
    "flax==0.6.8",
]
qdagger_dqn_atari_impalacnn = [
    "ale-py==0.10.2",
    "opencv-python>=4.6.0.66,<5",
]
qdagger_dqn_atari_jax_impalacnn = [
    "ale-py==0.10.2",
    "opencv-python>=4.6.0.66,<5",
    "jax==0.4.8",
    "jaxlib==0.4.7",
    "flax==0.6.8",
]
=======
plot = []
pytest = ["pytest>=7.1.3,<8"]
>>>>>>> ba42e1ce

[dependency-groups]
dev = ["pre-commit>=2.20.0,<3"]

[tool.hatch.build.targets.sdist]
include = [
    "cleanrl",
    "cleanrl_utils",
]

[tool.hatch.build.targets.wheel]
include = [
    "cleanrl",
    "cleanrl_utils",
]

[build-system]
requires = ["hatchling"]
build-backend = "hatchling.build"<|MERGE_RESOLUTION|>--- conflicted
+++ resolved
@@ -14,14 +14,8 @@
 dependencies = [
     "tensorboard>=2.10.0",
     "wandb>=0.13.11",
-<<<<<<< HEAD
     "gymnasium>=1.1.1",
     "torch>=2.0",
-=======
-    "gym==0.23.1",
-    "gymnasium==0.29.1",
-    "torch==2.4.1",
->>>>>>> ba42e1ce
     "moviepy>=1.0.3",
     "pygame>=2.1",
     "huggingface-hub>=0.11.1",
@@ -35,14 +29,8 @@
     "ale-py==0.10.2",
     "opencv-python>=4.6.0.66,<5",
 ]
-<<<<<<< HEAD
+envpool = ["envpool>=0.6.4,<0.7"]
 procgen = ["procgen>=0.10.7,<0.11", "gym==0.23.1"]
-plot = []
-pytest = ["pytest>=7.1.3,<8"]
-=======
-envpool = ["envpool>=0.6.4,<0.7"]
-procgen = ["procgen>=0.10.7,<0.11"]
->>>>>>> ba42e1ce
 mujoco = [
     "mujoco<=2.3.3",
     "imageio>=2.14.1,<3",
@@ -79,67 +67,8 @@
     "boto3>=1.24.70,<2",
     "awscli>=1.31.0,<2",
 ]
-<<<<<<< HEAD
-dm_control = [
-    "shimmy>=1.1.0",
-    "dm-control>=1.0.10",
-    "h5py>=3.7.0",
-]
-dqn = []
-dqn_jax = [
-    "jax==0.4.8",
-    "jaxlib==0.4.7",
-    "flax==0.6.8",
-]
-dqn_atari = [
-    "ale-py==0.10.2",
-    "opencv-python>=4.6.0.66,<5",
-]
-dqn_atari_jax = [
-    "ale-py==0.10.2",
-    "opencv-python>=4.6.0.66,<5",
-    "jax==0.4.8",
-    "jaxlib==0.4.7",
-    "flax==0.6.8",
-]
-c51 = []
-c51_jax = [
-    "jax==0.4.8",
-    "jaxlib==0.4.7",
-    "flax==0.6.8",
-]
-c51_atari = [
-    "ale-py==0.10.2",
-    "opencv-python>=4.6.0.66,<5",
-]
-c51_atari_jax = [
-    "ale-py==0.10.2",
-    "opencv-python>=4.6.0.66,<5",
-    "jax==0.4.8",
-    "jaxlib==0.4.7",
-    "flax==0.6.8",
-]
-ppo_atari_envpool_xla_jax_scan = [
-    "envpool>=0.6.4,<0.7",
-    "jax==0.4.8",
-    "jaxlib==0.4.7",
-    "flax==0.6.8",
-]
-qdagger_dqn_atari_impalacnn = [
-    "ale-py==0.10.2",
-    "opencv-python>=4.6.0.66,<5",
-]
-qdagger_dqn_atari_jax_impalacnn = [
-    "ale-py==0.10.2",
-    "opencv-python>=4.6.0.66,<5",
-    "jax==0.4.8",
-    "jaxlib==0.4.7",
-    "flax==0.6.8",
-]
-=======
 plot = []
 pytest = ["pytest>=7.1.3,<8"]
->>>>>>> ba42e1ce
 
 [dependency-groups]
 dev = ["pre-commit>=2.20.0,<3"]
