--- conflicted
+++ resolved
@@ -18,11 +18,7 @@
 gym = "0.23.1"
 torch = ">=1.12.1"
 stable-baselines3 = "1.2.0"
-<<<<<<< HEAD
-gymnasium = "^0.28.1"
-=======
 gymnasium = ">=0.28.1"
->>>>>>> 39670fc6
 moviepy = "^1.0.3"
 pygame = "2.1.0"
 huggingface-hub = "^0.11.1"
