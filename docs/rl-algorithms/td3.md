--- conflicted
+++ resolved
@@ -36,18 +36,12 @@
 ### Usage
 
 ```bash
-<<<<<<< HEAD
-poetry install --with mujoco # only works in Linux
-python cleanrl/td3_continuous_action.py --help
-python cleanrl/td3_continuous_action.py --env-id HalfCheetah-v4
-=======
 poetry install
 poetry install --with pybullet
 python cleanrl/td3_continuous_action.py --help
 python cleanrl/td3_continuous_action.py --env-id HopperBulletEnv-v0
 poetry install --with mujoco_py # only works in Linux
 python cleanrl/td3_continuous_action.py --env-id Hopper-v3
->>>>>>> 2e41da2a
 ```
 
 ### Explanation of the logged metrics
