# Basic Usage

## Two Ways to Run
After the dependencies have been installed, there are **two ways** to run 
the CleanRL script under the uv virtual environments.


1. Using `uv run`:

    ```bash
    uv run python cleanrl/ppo.py \
        --seed 1 \
        --env-id CartPole-v0 \
        --total-timesteps 50000
    ```
    <script id="asciicast-443649" src="https://asciinema.org/a/443649.js" async></script>


2. Using `uv venv`:

    1. We first activate the virtual environment by using
    `uv venv`
    2. Then, run any desired CleanRL script
   
    Attention: Each step must be executed separately!


    ```bash
    uv venv
    ```
    ```bash
    python cleanrl/ppo.py \
        --seed 1 \
        --env-id CartPole-v0 \
        --total-timesteps 50000
    ```
    <script id="asciicast-JL1FR00I2JNklAhMd2dwEAQuz" src="https://asciinema.org/a/JL1FR00I2JNklAhMd2dwEAQuz.js" async></script>

!!! note

    We recommend `uv venv` workflow for development. When the shell is activated, you should
    be seeing a prefix like `(cleanrl-iXg02GqF-py3.9)` in your shell's prompt, which is the name
    of the poetry's virtual environment.
    **We will assume to run other commands (e.g. `tensorboard`) in the documentation within the poetry's shell.**


!!! note 
Currently, `ddpg_continuous_action_jax.py`, `ddpg_continuous_action.py` have been ported to gymnasium. 

Please note that, `stable-baselines3` version `1.2` does not support `gymnasium`. To use these scripts, please install the `alpha1` version like, 

```
<<<<<<< HEAD
poetry run pip install ==2.0.0a1
=======
uv pip install sb3==2.0.0a1
>>>>>>> e2680d87
```

!!! warning

    If you are using NVIDIA ampere GPUs (e.g., 3060 TI), you might meet the following error

    ```bash
    NVIDIA GeForce RTX 3060 Ti with CUDA capability sm_86 is not compatible with the current PyTorch installation.
    The current PyTorch install supports CUDA capabilities sm_37 sm_50 sm_60 sm_70.
    If you want to use the NVIDIA GeForce RTX 3060 Ti GPU with PyTorch, please check the instructions at https://pytorch.org/get-started/locally/

    warnings.warn(incompatible_device_warn.format(device_name, capability, " ".join(arch_list), device_name))
    Traceback (most recent call last):
    File "ppo_atari_envpool.py", line 240, in <module>
        action, logprob, _, value = agent.get_action_and_value(next_obs)
    File "ppo_atari_envpool.py", line 156, in get_action_and_value
        hidden = self.network(x / 255.0)
    RuntimeError: CUDA error: no kernel image is available for execution on the device
    CUDA kernel errors might be asynchronously reported at some other API call,so the stacktrace below might be incorrect.
    For debugging consider passing CUDA_LAUNCH_BLOCKING=1.
    ```

    This is because the `torch` wheel on PyPi is built with cuda 10.2. You would need to manually install the cuda 11.3 wheel like this:
    ```bash
    uv pip install torch==1.12.1 --upgrade --extra-index-url https://download.pytorch.org/whl/cu113
    ```
    Then, you can run the script again.

## Visualize Training Metrics

By default, the CleanRL scripts record all the training metrics via Tensorboard
into the `runs` folder. So, after running the training script above, feel free to run

```bash
tensorboard --logdir runs
```

![Tensorboard](tensorboard.png)


## Visualize the Agent's Gameplay Videos

CleanRL helps record the agent's gameplay videos with a `--capture_video` flag,
which will save the videos in the `videos/{$run_name}` folder.

```bash linenums="1" hl_lines="5"
python cleanrl/ppo.py \
    --seed 1 \
    --env-id CartPole-v0 \
    --total-timesteps 50000 \
    --capture_video
```

![videos](videos.png)
![videos2](videos2.png)

## Get Documentation

You can directly obtained the documentation by using the `--help` flag.

```bash
python cleanrl/ppo.py --help

usage: ppo.py [-h] [--exp-name EXP_NAME] [--env-id ENV_ID]
              [--learning-rate LEARNING_RATE] [--seed SEED]
              [--total-timesteps TOTAL_TIMESTEPS]
              [--torch-deterministic [TORCH_DETERMINISTIC]] [--cuda [CUDA]]
              [--track [TRACK]] [--wandb-project-name WANDB_PROJECT_NAME]
              [--wandb-entity WANDB_ENTITY] [--capture_video [CAPTURE_VIDEO]]
              [--num-envs NUM_ENVS] [--num-steps NUM_STEPS]
              [--anneal-lr [ANNEAL_LR]] [--gae [GAE]] [--gamma GAMMA]
              [--gae-lambda GAE_LAMBDA] [--num-minibatches NUM_MINIBATCHES]
              [--update-epochs UPDATE_EPOCHS] [--norm-adv [NORM_ADV]]
              [--clip-coef CLIP_COEF] [--clip-vloss [CLIP_VLOSS]]
              [--ent-coef ENT_COEF] [--vf-coef VF_COEF]
              [--max-grad-norm MAX_GRAD_NORM] [--target-kl TARGET_KL]

optional arguments:
  -h, --help            show this help message and exit
  --exp-name EXP_NAME   the name of this experiment
  --env-id ENV_ID       the id of the environment
  --learning-rate LEARNING_RATE
                        the learning rate of the optimizer
  --seed SEED           seed of the experiment
  --total-timesteps TOTAL_TIMESTEPS
                        total timesteps of the experiments
  --torch-deterministic [TORCH_DETERMINISTIC]
                        if toggled, `torch.backends.cudnn.deterministic=False`
  --cuda [CUDA]         if toggled, cuda will be enabled by default
  --track [TRACK]       if toggled, this experiment will be tracked with Weights
                        and Biases
  --wandb-project-name WANDB_PROJECT_NAME
                        the wandb's project name
  --wandb-entity WANDB_ENTITY
                        the entity (team) of wandb's project
  --capture_video [CAPTURE_VIDEO]
                        weather to capture videos of the agent performances (check
                        out `videos` folder)
  --num-envs NUM_ENVS   the number of parallel game environments
  --num-steps NUM_STEPS
                        the number of steps to run in each environment per policy
                        rollout
  --anneal-lr [ANNEAL_LR]
                        Toggle learning rate annealing for policy and value
                        networks
  --gae [GAE]           Use GAE for advantage computation
  --gamma GAMMA         the discount factor gamma
  --gae-lambda GAE_LAMBDA
                        the lambda for the general advantage estimation
  --num-minibatches NUM_MINIBATCHES
                        the number of mini-batches
  --update-epochs UPDATE_EPOCHS
                        the K epochs to update the policy
  --norm-adv [NORM_ADV]
                        Toggles advantages normalization
  --clip-coef CLIP_COEF
                        the surrogate clipping coefficient
  --clip-vloss [CLIP_VLOSS]
                        Toggles whether or not to use a clipped loss for the value
                        function, as per the paper.
  --ent-coef ENT_COEF   coefficient of the entropy
  --vf-coef VF_COEF     coefficient of the value function
  --max-grad-norm MAX_GRAD_NORM
                        the maximum norm for the gradient clipping
  --target-kl TARGET_KL
                        the target KL divergence threshold
```<|MERGE_RESOLUTION|>--- conflicted
+++ resolved
@@ -43,19 +43,6 @@
     of the poetry's virtual environment.
     **We will assume to run other commands (e.g. `tensorboard`) in the documentation within the poetry's shell.**
 
-
-!!! note 
-Currently, `ddpg_continuous_action_jax.py`, `ddpg_continuous_action.py` have been ported to gymnasium. 
-
-Please note that, `stable-baselines3` version `1.2` does not support `gymnasium`. To use these scripts, please install the `alpha1` version like, 
-
-```
-<<<<<<< HEAD
-poetry run pip install ==2.0.0a1
-=======
-uv pip install sb3==2.0.0a1
->>>>>>> e2680d87
-```
 
 !!! warning
 
