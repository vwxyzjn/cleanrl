--- conflicted
+++ resolved
@@ -80,11 +80,8 @@
     - rl-algorithms/ppo.md
     - rl-algorithms/dqn.md
     - rl-algorithms/ddpg.md
-<<<<<<< HEAD
     - rl-algorithms/sac.md
-=======
     - rl-algorithms/td3.md
->>>>>>> 8592415a
   - Open RL Benchmark: open-rl-benchmark.md
   - Advanced:
     - advanced/resume-training.md
